--- conflicted
+++ resolved
@@ -148,14 +148,9 @@
  * Do not make changes to this file directly
  */
 
-<<<<<<< HEAD
-import * as t from \\"./__helpers/index\\"
+
+import { TestContext } from \\"./tests/__helpers/index\\"
 import { core } from \\"nexus\\"
-=======
-
-import { TestContext } from \\"./tests/__helpers/index\\"
-import { core } from \\"@nexus/schema\\"
->>>>>>> 5377df54
 
 
 
