--- conflicted
+++ resolved
@@ -1,14 +1,11 @@
 import path from "path";
 import { core, makeSchema, queryType, enumType } from "../src";
 import { A, B } from "./_types";
-<<<<<<< HEAD
 import {
   NexusSchemaExtensions,
   SchemaBuilder,
   makeSchemaInternal,
 } from "../src/core";
-=======
->>>>>>> 5c8eb7a4
 
 const { TypegenPrinter, TypegenMetadata } = core;
 
