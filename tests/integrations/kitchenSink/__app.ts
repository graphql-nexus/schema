import './__typegen'
import {
  dynamicInputMethod,
  dynamicOutputMethod,
  dynamicOutputProperty,
  extendType,
  idArg,
  inputObjectType,
<<<<<<< HEAD
  list,
=======
  interfaceType,
>>>>>>> 45938cfe
  mutationType,
  objectType,
  queryType,
  stringArg,
  subscriptionType,
} from '../../../src'
import { mockStream } from '../../__helpers'

export const query = queryType({
  definition(t) {
    t.string('foo', { resolve: () => 'bar' })
  },
})

const mockData = {
  posts: [{ title: '', body: '' }],
  user: { firstName: '', lastName: '' },
}

export const I = interfaceType({
  name: 'I',
  resolveType() {
    return 'OfI'
  },
  definition(t) {
    t.string('hello')
  },
})

export const i = objectType({
  name: 'OfI',
  definition(t) {
    t.implements('I')
  },
})

export const i2 = objectType({
  name: 'OfI2',
  definition(t) {
    t.implements('I')
  },
})

export const dom = dynamicOutputMethod({
  name: 'title',
  typeDefinition: '(options: { escape: boolean }): void',
  factory: ({ typeDef: t }) => {
    t.string('title')
  },
})

export const dim = dynamicInputMethod({
  name: 'title',
  factory: ({ typeDef: t }) => {
    t.string('title')
  },
})

export const dop = dynamicOutputProperty({
  name: 'body',
  factory: ({ typeDef: t }) => {
    t.string('body')
  },
})

export const PostSearchInput = inputObjectType({
  name: 'PostSearchInput',
  definition(t) {
    t.title()
    t.string('body')
  },
})

export const Post = objectType({
  name: 'Post',
  definition(t) {
    t.title({ escape: true })
    // tslint:disable-next-line: no-unused-expression
    t.body
  },
})

export const User = objectType({
  name: 'User',
  definition(t) {
    t.string('firstName')
    t.string('lastName')
  },
  rootTyping: `{ firstName: string, lastName: string }`,
})

export const Query = extendType({
  type: 'Query',
  definition(t) {
    t.list.field('searchPosts', {
      type: 'Post',
      args: { input: PostSearchInput },
      resolve: () => mockData.posts,
    })
    t.field('user', {
      type: 'User',
      args: { id: idArg() },
      resolve: () => mockData.user,
    })
  },
})

export const Mutation = mutationType({
  definition(t) {
    t.field('createUser', {
      type: 'User',
      args: { firstName: stringArg(), lastName: stringArg() },
      resolve: (_root) => ({ firstName: '', lastName: '' }),
    })
  },
})

export const Subscription = subscriptionType({
  definition(t) {
    // lists
    t.list.field('someFields', {
      type: 'Int',
      subscribe() {
        return mockStream(10, 0, (int) => int - 1)
      },
      resolve: (event) => {
        return event
      },
    })
    t.list.int('someInts', {
      subscribe() {
        return mockStream(10, 0, (int) => int + 1)
      },
      resolve: (event) => {
        return event
      },
    })
    // singular
    t.field('someField', {
      type: 'Int',
      subscribe() {
        return mockStream(10, 0, (int) => int - 1)
      },
      resolve: (event) => {
        return event
      },
    })
    t.int('someInt', {
      subscribe() {
        return mockStream(10, 0, (int) => int + 1)
      },
      resolve: (event) => {
        return event
      },
    })
    t.string('someString', {
      subscribe() {
        return mockStream(10, '', (str) => str + '!')
      },
      resolve: (event) => {
        return event
      },
    })
    t.float('someFloat', {
      subscribe() {
        return mockStream(10, 0.5, (f) => f)
      },
      resolve: (event) => {
        return event
      },
    })
    t.boolean('someBoolean', {
      subscribe() {
        return mockStream(10, true, (b) => b)
      },
      resolve: (event) => {
        return event
      },
    })
    t.id('someID', {
      subscribe() {
        return mockStream(10, 'abc', (id) => id)
      },
      resolve: (event) => {
        return event
      },
    })
  },
})<|MERGE_RESOLUTION|>--- conflicted
+++ resolved
@@ -1,4 +1,3 @@
-import './__typegen'
 import {
   dynamicInputMethod,
   dynamicOutputMethod,
@@ -6,11 +5,7 @@
   extendType,
   idArg,
   inputObjectType,
-<<<<<<< HEAD
-  list,
-=======
   interfaceType,
->>>>>>> 45938cfe
   mutationType,
   objectType,
   queryType,
@@ -18,6 +13,7 @@
   subscriptionType,
 } from '../../../src'
 import { mockStream } from '../../__helpers'
+import './__typegen'
 
 export const query = queryType({
   definition(t) {
