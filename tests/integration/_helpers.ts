--- conflicted
+++ resolved
@@ -1,12 +1,8 @@
 /// <reference path="../_setup.ts" />
 import { join } from "path";
 import { core } from "../..";
-import ts from "typescript";
-<<<<<<< HEAD
-const { generateSchema, typegenFormatPrettier } = core;
-=======
-import { typegenFormatPrettier } from "../../src/core";
->>>>>>> 6fe74c49
+import * as ts from "typescript";
+import { generateSchema, typegenFormatPrettier } from "../../src/core";
 
 const NO_OP = () => {};
 
@@ -25,7 +21,6 @@
         typegen: typegenFilePath,
         schema: false,
       },
-<<<<<<< HEAD
       plugins: plugins || [],
       async formatTypegen(source, type) {
         const content = await typegenFormatPrettier({
@@ -33,11 +28,6 @@
           arrowParens: "always",
         })(source, type);
         return content.replace('"nexus"', '"../.."');
-=======
-      async formatTypegen(content, type) {
-        const result = await typegenFormatPrettier({})(content, type);
-        return result.replace('"nexus"', '"../.."');
->>>>>>> 6fe74c49
       },
     });
   });
