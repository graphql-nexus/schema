{
  "name": "@graphql-nexus/example-kitchen-sink",
  "version": "0.0.0",
  "scripts": {
    "build": "ts-node --log-error src/index.ts",
    "debug": "ts-node-dev --inspect-brk --no-notify --transpileOnly --respawn ./src",
    "dev": "ts-node-dev --no-notify --transpileOnly --respawn ./src",
    "start": "ts-node --transpile-only src/index.ts"
  },
  "dependencies": {
    "apollo-server": "^2.2.0",
    "graphql": "^14.5.8",
    "graphql-relay": "^0.6.0",
    "graphql-subscriptions": "^1.0.0",
    "lodash": "^4.17.15",
    "nexus": "0.12.0-rc",
    "subscriptions-transport-ws": "^0.9.15",
    "ts-node": "^8.5.4",
    "typescript": "^3.6.4"
  },
  "devDependencies": {
    "@types/graphql-relay": "^0.4.11",
    "@types/lodash": "^4.14.149",
    "jest": "^23.6.0",
    "prettier": "^1.19.1",
<<<<<<< HEAD
    "ts-jest": "^24.1.0",
    "typescript": "^3.6.4"
=======
    "ts-jest": "^23.10.4",
    "ts-node-dev": "^1.0.0-pre.30"
>>>>>>> 6244c4f6
  }
}<|MERGE_RESOLUTION|>--- conflicted
+++ resolved
@@ -23,12 +23,7 @@
     "@types/lodash": "^4.14.149",
     "jest": "^23.6.0",
     "prettier": "^1.19.1",
-<<<<<<< HEAD
     "ts-jest": "^24.1.0",
-    "typescript": "^3.6.4"
-=======
-    "ts-jest": "^23.10.4",
     "ts-node-dev": "^1.0.0-pre.30"
->>>>>>> 6244c4f6
   }
 }