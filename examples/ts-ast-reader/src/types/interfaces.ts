import { arg, interfaceType, list, nullable } from '@nexus/schema'
import { JSDoc, SyntaxKind } from 'typescript'
import { allKnownNodes, syntaxKindFilter } from './utils'

const syntaxKindArgs = {
  skip: arg({ type: list('SyntaxKind') }),
  only: arg({ type: list('SyntaxKind') }),
}

export const MaybeOptional = interfaceType({
  name: 'MaybeOptional',
  resolveType(o) {
    return o.kind as any
  },
  definition(t) {
<<<<<<< HEAD
    t.field('questionToken', { type: nullable('Token') })
    t.resolveType((o) => o.kind as any)
=======
    t.field('questionToken', { type: 'Token', nullable: true })
>>>>>>> 45938cfe
  },
})

export const Node = interfaceType({
  name: 'Node',
  resolveType(node, ctx, info) {
    if (KeywordKinds.has(node.kind)) {
      return 'KeywordTypeNode'
    }
    if (allKnownNodes(info.schema).has(SyntaxKind[node.kind])) {
      return SyntaxKind[node.kind] as any
    }
    return 'UNKNOWN_NODE'
  },
  definition(t) {
    t.int('pos')
    t.int('end')
    t.field('nameText', {
      type: nullable('String'),
      resolve: (root) =>
        // @ts-ignore
        root.name ? root.name.escapedText : null,
    })
    t.field('name', { type: nullable('DeclarationName') })
    t.field('typeName', { type: nullable('DeclarationName') })
    t.field('kind', { type: 'SyntaxKind' })
    t.int('kindCode', { resolve: (o) => o.kind })
    t.field('flags', { type: 'NodeFlags' })
    // t.field('decorators', 'Decorator', {list: true, nullable: true})
    t.field('modifiers', {
      type: nullable(list('Token')),
      args: syntaxKindArgs,
      async resolve(root, args) {
        if (!root.modifiers) {
          return null
        }
        return syntaxKindFilter(args, Array.from(root.modifiers))
      },
    })
    t.field('parent', { type: 'Node' })
    t.string('rawText', {
      args: syntaxKindArgs,
      resolve(root, args, ctx) {
        const filtered = syntaxKindFilter(args, [root])
        return filtered.length ? filtered[0].getText(ctx.source) : ''
      },
    })
  },
})

export const JSDocInterface = interfaceType({
  name: 'HasJSDoc',
  resolveType(node, ctx, info) {
    if (allKnownNodes(info.schema).has(SyntaxKind[node.kind])) {
      return SyntaxKind[node.kind] as any
    }
    return 'UNKNOWN_NODE'
  },
  definition(t) {
    t.field('jsDoc', {
      type: nullable(list('JSDoc')),
      resolve(root) {
        if ('jsDoc' in root) {
          // https://github.com/Microsoft/TypeScript/issues/19856
          return ((root as unknown) as { jsDoc: JSDoc[] }).jsDoc
        }
        return null
      },
    })
  },
})

const KeywordKinds = new Set([
  SyntaxKind.AnyKeyword,
  SyntaxKind.UnknownKeyword,
  SyntaxKind.NumberKeyword,
  SyntaxKind.BigIntKeyword,
  SyntaxKind.ObjectKeyword,
  SyntaxKind.BooleanKeyword,
  SyntaxKind.StringKeyword,
  SyntaxKind.SymbolKeyword,
  SyntaxKind.ThisKeyword,
  SyntaxKind.VoidKeyword,
  SyntaxKind.UndefinedKeyword,
  SyntaxKind.NullKeyword,
  SyntaxKind.NeverKeyword,
])<|MERGE_RESOLUTION|>--- conflicted
+++ resolved
@@ -13,12 +13,7 @@
     return o.kind as any
   },
   definition(t) {
-<<<<<<< HEAD
     t.field('questionToken', { type: nullable('Token') })
-    t.resolveType((o) => o.kind as any)
-=======
-    t.field('questionToken', { type: 'Token', nullable: true })
->>>>>>> 45938cfe
   },
 })
 
