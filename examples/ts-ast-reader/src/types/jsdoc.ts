--- conflicted
+++ resolved
@@ -1,39 +1,16 @@
-<<<<<<< HEAD
 import { interfaceType, objectType, blocks, nullable } from '@nexus/schema'
-=======
-import { interfaceType, objectType, blocks } from '@nexus/schema'
->>>>>>> 45938cfe
 import ts from 'typescript'
 
 export const JSDoc = objectType({
   name: 'JSDoc',
   definition: (t) => {
-<<<<<<< HEAD
     t.field('comment', { type: nullable('String') })
     t.list.field('tags', { type: nullable('JSDocTag') })
-=======
-    t.string('comment', { nullable: true })
-    t.list.field('tags', { type: 'JSDocTag', nullable: true })
->>>>>>> 45938cfe
   },
 })
 
 export const JSDocTag = interfaceType({
   name: 'JSDocTag',
-<<<<<<< HEAD
-  definition(t) {
-    t.field('tagName', {
-      type: nullable('String'),
-      resolve: (root) => `${root.tagName.escapedText}`,
-    })
-    t.field('comment', { type: nullable('String') })
-    t.resolveType((tag, ctx, info) => {
-      if (info.schema.getType(ts.SyntaxKind[tag.kind])) {
-        return ts.SyntaxKind[tag.kind] as any
-      }
-      return 'JSDocUnknownTag'
-    })
-=======
   resolveType(tag, _ctx, info) {
     if (info.schema.getType(ts.SyntaxKind[tag.kind])) {
       return ts.SyntaxKind[tag.kind] as any
@@ -41,12 +18,11 @@
     return 'JSDocUnknownTag'
   },
   definition(t) {
-    t.string('tagName', {
-      nullable: true,
+    t.field('tagName', {
+      type: nullable('String'),
       resolve: (root) => `${root.tagName.escapedText}`,
     })
-    t.string('comment', { nullable: true })
->>>>>>> 45938cfe
+    t.field('comment', { type: nullable('String') })
   },
 })
 
