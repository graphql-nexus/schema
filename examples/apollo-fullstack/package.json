{
  "name": "@graphql-nexus/example-fullstack-tutorial-server",
  "version": "0.0.0",
  "description": "",
  "license": "ISC",
  "author": "",
  "main": "dist/index.js",
  "scripts": {
    "start": "ts-node-dev --no-notify --transpileOnly --respawn src/index.ts",
    "test": "jest"
  },
  "jest": {
    "testPathIgnorePatterns": [
      "/node_modules/",
      "/__utils"
    ]
  },
  "dependencies": {
    "apollo-datasource": "^0.2.0",
    "apollo-datasource-rest": "^0.2.0",
    "apollo-server": "2.2.0-alpha.2",
    "apollo-server-testing": "2.2.0-alpha.2",
    "dedent": "^0.7.0",
    "fullstack-tutorial": "apollographql/fullstack-tutorial.git",
    "graphql": "^14.5.8",
    "isemail": "^3.2.0",
<<<<<<< HEAD
    "nexus": "0.12.0-rc",
    "sequelize": "^5.8.6",
    "sqlite3": "^4.0.4"
=======
    "nexus": "0.11.2",
    "sequelize": "^5.21.2",
    "sqlite3": "^4.1.0"
>>>>>>> 17b9afb8
  },
  "devDependencies": {
    "@types/dedent": "^0.7.0",
    "apollo": "^2.0.0-beta.89",
    "apollo-link": "^1.2.3",
    "apollo-link-http": "^1.5.5",
    "jest": "^24.3.1",
    "nock": "^10.0.2",
    "node-fetch": "^2.2.1",
    "prettier": "prettier/prettier#refs/pull/6736/head",
    "ts-node-dev": "^1.0.0-pre.30",
    "typescript": "^3.6.4"
  }
}<|MERGE_RESOLUTION|>--- conflicted
+++ resolved
@@ -24,15 +24,9 @@
     "fullstack-tutorial": "apollographql/fullstack-tutorial.git",
     "graphql": "^14.5.8",
     "isemail": "^3.2.0",
-<<<<<<< HEAD
     "nexus": "0.12.0-rc",
-    "sequelize": "^5.8.6",
-    "sqlite3": "^4.0.4"
-=======
-    "nexus": "0.11.2",
     "sequelize": "^5.21.2",
     "sqlite3": "^4.1.0"
->>>>>>> 17b9afb8
   },
   "devDependencies": {
     "@types/dedent": "^0.7.0",
