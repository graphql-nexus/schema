<<<<<<< HEAD
import { interfaceType, idArg, nonNull } from '@nexus/schema'
=======
import { interfaceType, idArg } from '@nexus/schema'
>>>>>>> 45938cfe
import { getFriends } from '../data'

export const Character = interfaceType({
  name: 'Character',
<<<<<<< HEAD
=======
  resolveType(character) {
    return character.type
  },
>>>>>>> 45938cfe
  definition: (t) => {
    t.string('id', { description: 'The id of the character' })
    t.string('name', { description: 'The name of the character' })
    t.list.field('friends', {
      type: 'Character',
      description: 'The friends of the character, or an empty list if they have none.',
      resolve: (character) => getFriends(character),
    })
    t.list.field('appearsIn', {
      type: 'Episode',
      description: 'Which movies they appear in.',
      resolve: (o) => o.appears_in,
      args: {
        id: nonNull(idArg()),
      },
    })
<<<<<<< HEAD
    t.resolveType((character) => character.type)
=======
>>>>>>> 45938cfe
  },
})<|MERGE_RESOLUTION|>--- conflicted
+++ resolved
@@ -1,18 +1,11 @@
-<<<<<<< HEAD
 import { interfaceType, idArg, nonNull } from '@nexus/schema'
-=======
-import { interfaceType, idArg } from '@nexus/schema'
->>>>>>> 45938cfe
 import { getFriends } from '../data'
 
 export const Character = interfaceType({
   name: 'Character',
-<<<<<<< HEAD
-=======
   resolveType(character) {
     return character.type
   },
->>>>>>> 45938cfe
   definition: (t) => {
     t.string('id', { description: 'The id of the character' })
     t.string('name', { description: 'The name of the character' })
@@ -29,9 +22,5 @@
         id: nonNull(idArg()),
       },
     })
-<<<<<<< HEAD
-    t.resolveType((character) => character.type)
-=======
->>>>>>> 45938cfe
   },
 })