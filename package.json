{
  "name": "nexus",
<<<<<<< HEAD
  "version": "0.0.0-pr.236.5bdf659",
=======
  "version": "0.12.0-beta.13",
>>>>>>> 25539fd5
  "main": "dist",
  "types": "dist/index.d.ts",
  "license": "MIT",
  "description": "Scalable, strongly typed GraphQL schema development",
  "homepage": "https://nexus.js.org",
  "scripts": {
    "test": "jest",
    "test:ci": "jest -i --coverage",
    "build": "tsc",
    "dev": "tsc -w",
    "dev:examples": "yarn -s link-examples && tsc -w",
    "lint": "tslint -p tsconfig.json",
    "clean": "rm -rf dist",
    "format": "prettier --write 'src/**/*.ts' 'tests/**/*.ts'",
    "prepublish": "yarn clean && yarn lint && yarn build",
    "postpublish": "yarn upgrade-deps || echo 'Oops...'",
    "website": "cd website && yarn && yarn start",
    "examples": "yarn link-examples && cd website && yarn gulp run-examples",
    "deploy-site": "cd website && yarn && yarn gulp link-website && yarn build",
    "link-examples": "cd website && yarn && yarn gulp link-examples",
    "unlink-examples": "cd website && yarn && yarn gulp unlink-examples",
    "upgrade-deps": "cd website && yarn && yarn gulp upgrade-deps",
    "ts-ast-reader": "cd examples/ts-ast-reader && yarn start"
  },
  "files": [
    "src",
    "dist",
    "LICENSE.md",
    "README.md",
    "yarn.lock"
  ],
  "author": {
    "name": "Tim Griesser",
    "url": "https://github.com/tgriesser"
  },
  "dependencies": {
    "tslib": "^1.9.3"
  },
  "devDependencies": {
    "@types/graphql": "14.0.7",
    "@types/graphql-iso-date": "^3.3.3",
    "@types/jest": "^23.3.7",
    "@types/node": "^10.12.2",
    "@types/prettier": "^1.15.2",
    "graphql": "^14.0.2",
    "graphql-iso-date": "^3.6.1",
    "husky": "^1.1.2",
    "jest": "^24",
    "jest-watch-typeahead": "^0.3.1",
    "lint-staged": "^7.3.0",
    "prettier": "^1.16.0",
    "ts-jest": "^24",
    "ts-node": "^7.0.1",
    "tslint": "^5.11.0",
    "tslint-config-prettier": "^1.15.0",
    "typescript": "^3.5.3",
    "codecov": "^3.6.1"
  },
  "peerDependencies": {
    "graphql": "^0.12.0 || ^0.13.0 || ^14.0.0"
  },
  "husky": {
    "hooks": {
      "pre-commit": "lint-staged"
    }
  },
  "lint-staged": {
    "*.{js,json,css,md}": [
      "prettier --write",
      "git add"
    ]
  },
  "keywords": [
    "graphql",
    "schema",
    "types",
    "typescript"
  ],
  "repository": {
    "type": "git",
    "url": "git://github.com/prisma/nexus.git"
  }
}<|MERGE_RESOLUTION|>--- conflicted
+++ resolved
@@ -1,10 +1,6 @@
 {
   "name": "nexus",
-<<<<<<< HEAD
-  "version": "0.0.0-pr.236.5bdf659",
-=======
   "version": "0.12.0-beta.13",
->>>>>>> 25539fd5
   "main": "dist",
   "types": "dist/index.d.ts",
   "license": "MIT",
