--- conflicted
+++ resolved
@@ -108,25 +108,7 @@
 
 </TabbedContent>
 
-<<<<<<< HEAD
-> **Note** For those familiar with GraphQL, you might be grimacing that we’re attaching static things to the context, instead of using export/import.
-> This is a matter of convenience. Feel free to take a purer approach in your apps if you prefer.
-
-Then, let's configure Nexus to know the type of our GraphQL context. We'll create an `api/context.ts` file for that
-
-```ts
-// api/context.ts
-import { Db } from './db'
-
-export interface Context {
-  db: Db
-}
-```
-
-Finally, add the following configuration to the `makeSchema` function of `nexus` in `api/app.ts`
-=======
 Finally, let's configure Nexus to know the type of our GraphQL context by adjusting the configuration of the `makeSchema` in our `api/app.ts`.
->>>>>>> a9ca189e
 
 <TabbedContent tabs={['Diff', 'Code']}>
 
@@ -134,7 +116,7 @@
 
 ```ts
 // api/schema.ts
-import { makeSchema } from '@nexus/schema'
+import { makeSchema } from 'nexus'
 import { join } from 'path'
 import * as types from './graphql'
 
@@ -162,7 +144,7 @@
 
 ```ts
 // api/schema.ts
-import { makeSchema } from '@nexus/schema'
+import { makeSchema } from 'nexus'
 import { join } from 'path'
 import * as types from './graphql'
 
@@ -303,12 +285,8 @@
 
 
 ```ts
-<<<<<<< HEAD
-import { extendType, stringArg } from 'nexus'
-=======
-import { objectType, extendType, stringArg } from '@nexus/schema'
-+import { objectType, extendType, stringArg, nonNull } from '@nexus/schema'
->>>>>>> a9ca189e
+import { objectType, extendType, stringArg } from 'nexus'
++import { objectType, extendType, stringArg, nonNull } from 'nexus'
 
 export const PostMutation = extendType({
   type: 'Mutation',
@@ -342,11 +320,7 @@
 
 
 ```ts
-<<<<<<< HEAD
-import { extendType, stringArg } from 'nexus'
-=======
-import { objectType, extendType, stringArg, nonNull } from '@nexus/schema'
->>>>>>> a9ca189e
+import { objectType, extendType, stringArg, nonNull } from 'nexus'
 
 export const PostMutation = extendType({
   type: 'Mutation',
@@ -397,13 +371,8 @@
 
 ```ts
 // api/graphql/Post.ts
-<<<<<<< HEAD
-
-import { extendType, intArg, stringArg } from 'nexus'
-=======
--import { objectType, extendType, stringArg, nonNull } from '@nexus/schema'
-+import { objectType, extendType, stringArg, nonNull, intArg } from '@nexus/schema'
->>>>>>> a9ca189e
+-import { objectType, extendType, stringArg, nonNull } from 'nexus'
++import { objectType, extendType, stringArg, nonNull, intArg } from 'nexus'
 
 export const PostMutation = extendType({
   type: 'Mutation',
@@ -436,12 +405,7 @@
 
 ```ts
 // api/graphql/Post.ts
-<<<<<<< HEAD
-
-import { extendType, intArg, stringArg } from 'nexus'
-=======
-import { objectType, extendType, stringArg, nonNull, intArg } from '@nexus/schema'
->>>>>>> a9ca189e
+import { objectType, extendType, stringArg, nonNull, intArg } from 'nexus'
 
 export const PostMutation = extendType({
   type: 'Mutation',
@@ -491,12 +455,7 @@
 
 ```ts
 // api/graphql/Post.ts
-<<<<<<< HEAD
-
 import { extendType } from 'nexus'
-=======
-import { extendType } from '@nexus/schema'
->>>>>>> a9ca189e
 
 export const PostQuery = extendType({
   type: 'Query',
@@ -520,12 +479,7 @@
 
 ```ts
 // api/graphql/Post.ts
-<<<<<<< HEAD
-
 import { extendType } from 'nexus'
-=======
-import { extendType } from '@nexus/schema'
->>>>>>> a9ca189e
 
 export const PostQuery = extendType({
   type: 'Query',
