import { GraphQLFieldResolver, GraphQLResolveInfo, defaultFieldResolver } from 'graphql'
import { ArgsRecord, intArg, stringArg } from '../definitions/args'
import { CommonFieldConfig, FieldOutConfig } from '../definitions/definitionBlocks'
import { nonNull, NexusNonNullDef } from '../definitions/nonNull'
import { ObjectDefinitionBlock, objectType } from '../definitions/objectType'
import {
  AllNexusNamedOutputTypeDefs,
  applyNexusWrapping,
  AllNexusOutputTypeDefs,
} from '../definitions/wrapping'
import { NonNullConfig } from '../definitions/_types'
import { dynamicOutputMethod } from '../dynamicMethod'
import { completeValue, plugin } from '../plugin'
import {
  ArgsValue,
  FieldTypeName,
  GetGen,
  MaybePromise,
  MaybePromiseDeep,
  ResultValue,
  RootValue,
} from '../typegenTypeHelpers'
import { eachObj, getOwnPackage, isPromiseLike, mapObj, pathToArray, printedGenTypingImport } from '../utils'
import { nullable, NexusNullDef } from '../definitions/nullable'
import { MaybePromiseLike } from '../typeHelpersInternal'

export interface ConnectionPluginConfig {
  /**
   * The method name in the objectType definition block
   *
   * @default 'connectionField'
   */
  nexusFieldName?: string
  /**
   * Whether to expose the "nodes" directly on the connection for convenience.
   *
   * @default false
   */
  includeNodesField?: boolean
  /**
   * Any args to include by default on all connection fields, in addition to the ones in the spec.
   *
   * @default null
   */
  additionalArgs?: ArgsRecord
  /**
   * Set to true to disable forward pagination.
   *
   * @default false
   */
  disableForwardPagination?: boolean
  /**
   * Set to true to disable backward pagination.
   *
   * @default false
   */
  disableBackwardPagination?: boolean
  /**
   * Custom logic to validate the arguments.
   *
   * Defaults to requiring that either a `first` or `last` is provided, and that after / before must be paired
   * with `first` or `last`, respectively.
   */
  validateArgs?: (args: Record<string, any>, info: GraphQLResolveInfo) => void
  /**
   * If disableForwardPagination or disableBackwardPagination are set to true, we require the `first` or
   * `last` field as needed. Defaults to true, setting this to false will disable this behavior and make the
   * field nullable.
   */
  strictArgs?: boolean
  /**
   * Default approach we use to transform a node into an unencoded cursor.
   *
   * Default is `cursor:${index}`
   *
   * @default field
   */
  cursorFromNode?: (
    node: any,
    args: PaginationArgs,
    ctx: GetGen<'context'>,
    info: GraphQLResolveInfo,
    forCursor: { index: number; nodes: any[] }
  ) => string | Promise<string>
  /**
   * Override the default behavior of determining hasNextPage / hasPreviousPage. Usually needed when
   * customizing the behavior of `cursorFromNode`
   */
  pageInfoFromNodes?: (
    allNodes: any[],
    args: PaginationArgs,
    ctx: GetGen<'context'>,
    info: GraphQLResolveInfo
  ) => MaybePromise<{ hasNextPage: boolean; hasPreviousPage: boolean }>
  /** Conversion from a cursor string into an opaque token. Defaults to base64Encode(string) */
  encodeCursor?: (value: string) => string
  /** Conversion from an opaque token into a cursor string. Defaults to base64Decode(string) */
  decodeCursor?: (cursor: string) => string
  /** Extend *all* edges to include additional fields, beyond cursor and node */
  extendEdge?: Record<
    string,
    Omit<FieldOutConfig<any, any>, 'resolve'> & {
      /**
       * Set requireResolver to false if you have already resolved this information during the resolve of the
       * edges in the parent resolve method
       *
       * @default true
       */
      requireResolver?: boolean
    }
  >
  /** Any additional fields to make available to the connection type, beyond edges, pageInfo */
  extendConnection?: Record<
    string,
    Omit<FieldOutConfig<any, any>, 'resolve'> & {
      /**
       * Set requireResolver to false if you have already resolved this information during the resolve of the
       * edges in the parent resolve method
       *
       * @default true
       */
      requireResolver?: boolean
    }
  >
  /** Prefix for the Connection / Edge type */
  typePrefix?: string
  /**
   * The path to the @nexus/schema package for typegen.
   *
<<<<<<< HEAD
   * @default '@nexus/schema'
   * @remarks
   *  This setting is particularly useful when @nexus/schema is being wrapped by
   * another
   *
   *     library/framework such that @nexus/schema is not expected to be a
   * direct dependency at the application level.
=======
   * This setting is only necessary when @nexus/schema is being wrapped by another library/framework such that
   * `@nexus/schema` is not expected to be a direct dependency at the application level.
   *
   * @default '@nexus/schema'
>>>>>>> 439864aa
   */
  nexusSchemaImportId?: string
  /**
   * Configures the default "nonNullDefaults" settings for any connection types created globally by this
   * config / connection field.
   */
  nonNullDefaults?: NonNullConfig
  /** Allows specifying a custom cursor type, as the name of a scalar */
  cursorType?:
    | GetGen<'scalarNames'>
    | NexusNullDef<GetGen<'scalarNames'>>
    | NexusNonNullDef<GetGen<'scalarNames'>>
}

// Extract the node value from the connection for a given field.
export type NodeValue<TypeName extends string = any, FieldName extends string = any> = Exclude<
  Exclude<Exclude<ResultValue<TypeName, FieldName>, null | undefined>['edges'], null | undefined>[number],
  null | undefined
>['node']

export type ConnectionFieldConfig<TypeName extends string = any, FieldName extends string = any> = {
  type: GetGen<'allOutputTypes', string> | AllNexusNamedOutputTypeDefs
  /**
   * Whether the connection field can be null
   *
   * @default (depends on whether nullability is configured in type or schema)
   */
  nullable?: boolean
  /** Additional args to use for just this field */
  additionalArgs?: ArgsRecord
  /**
   * Whether to inherit "additional args" if they exist on the plugin definition
   *
   * @default false
   */
  inheritAdditionalArgs?: boolean
  /**
   * Approach we use to transform a node into a cursor.
   *
   * @default nodeField
   */
  cursorFromNode?: (
    node: NodeValue<TypeName, FieldName>,
    args: ArgsValue<TypeName, FieldName>,
    ctx: GetGen<'context'>,
    info: GraphQLResolveInfo,
    forCursor: { index: number; nodes: NodeValue<TypeName, FieldName>[] }
  ) => string | Promise<string>
  /**
   * Override the default behavior of determining hasNextPage / hasPreviousPage. Usually needed when
   * customizing the behavior of `cursorFromNode`
   */
  pageInfoFromNodes?: (
    nodes: NodeValue<TypeName, FieldName>[],
    args: ArgsValue<TypeName, FieldName>,
    ctx: GetGen<'context'>,
    info: GraphQLResolveInfo
  ) => MaybePromise<{ hasNextPage: boolean; hasPreviousPage: boolean }>
  /** Whether the field allows for backward pagination */
  disableForwardPagination?: boolean
  /** Whether the field allows for backward pagination */
  disableBackwardPagination?: boolean
  /**
   * If disableForwardPagination or disableBackwardPagination are set to true, we require the `first` or
   * `last` field as needed. Defaults to true, setting this to false will disable this behavior and make the
   * field nullable.
   */
  strictArgs?: boolean
  /**
   * Custom logic to validate the arguments.
   *
   * Defaults to requiring that either a `first` or `last` is provided, and that after / before must be paired
   * with `first` or `last`, respectively.
   */
  validateArgs?: (args: Record<string, any>, info: GraphQLResolveInfo) => void
  /**
   * Dynamically adds additional fields to the current "connection" when it is defined. This will cause the
   * resulting type to be prefix'ed with the name of the type/field it is branched off of, so as not to
   * conflict with any non-extended connections.
   */
  extendConnection?: (def: ObjectDefinitionBlock<FieldTypeName<TypeName, FieldName>>) => void
  /**
   * Dynamically adds additional fields to the connection "edge" when it is defined. This will cause the
   * resulting type to be prefix'ed with the name of the type/field it is branched off of, so as not to
   * conflict with any non-extended connections.
   */
  extendEdge?: (
    def: ObjectDefinitionBlock<FieldTypeName<FieldTypeName<TypeName, FieldName>, 'edges'>>
  ) => void
  /** Configures the default "nonNullDefaults" for connection type generated for this connection */
  nonNullDefaults?: NonNullConfig
  /** Allows specifying a custom cursor type, as the name of a scalar */
  cursorType?:
    | GetGen<'scalarNames'>
    | NexusNullDef<GetGen<'scalarNames'>>
    | NexusNonNullDef<GetGen<'scalarNames'>>
  /** Defined if you have extended the connectionPlugin globally */
  edgeFields?: unknown
} & (
  | {
      /**
       * Nodes should resolve to an Array, with a length of one greater than the direction you are paginating.
       *
       * For example, if you're paginating forward, and assuming an Array with length 20:
       *
       * (first: 2) - [{id: 1}, {id: 2}, {id: 3}] - note: {id: 3} is extra
       *
       * (last: 2) - [{id: 18}, {id: 19}, {id: 20}] - note {id: 18} is extra
       *
       * We will then slice the array in the direction we're iterating, and if there are more than "N"
       * results, we will assume there's a next page. If you set `assumeExactNodeCount: true` in the config,
       * we will assume that a next page exists if the length >= the node count.
       */
      nodes: (
        root: RootValue<TypeName>,
        args: ArgsValue<TypeName, FieldName>,
        ctx: GetGen<'context'>,
        info: GraphQLResolveInfo
      ) => MaybePromise<Array<NodeValue<TypeName, FieldName>>>

      // resolve XOR nodes
      resolve?: never
    }
  | {
      /**
<<<<<<< HEAD
       * Implement the full resolve, including `edges` and `pageInfo`. Useful in more complex pagination
       * cases, or if you want to use utilities from other libraries like GraphQL Relay JS, and only use
=======
       * Implement the full resolve, including `edges` and `pageInfo`. Useful for more complex pagination
       * cases, where you may want to use utilities from other libraries like GraphQL Relay JS, and only use
>>>>>>> 439864aa
       * Nexus for the construction and type-safety:
       *
       * Https://github.com/graphql/graphql-relay-js
       */
      resolve: (
        root: RootValue<TypeName>,
        args: ArgsValue<TypeName, FieldName>,
        ctx: GetGen<'context'>,
        info: GraphQLResolveInfo
      ) => MaybePromise<ResultValue<TypeName, FieldName>> | MaybePromiseDeep<ResultValue<TypeName, FieldName>>

      // resolve XOR nodes
      nodes?: never
    }
) &
  Pick<CommonFieldConfig, 'deprecation' | 'description'> &
  NexusGenPluginFieldConfig<TypeName, FieldName>

export const ForwardPaginateArgs = {
  first: nullable(intArg({ description: 'Returns the first n elements from the list.' })),
  after: nullable(
    stringArg({ description: 'Returns the elements in the list that come after the specified cursor' })
  ),
}

export const ForwardOnlyStrictArgs = {
  ...ForwardPaginateArgs,
  first: nonNull(intArg({ description: 'Returns the first n elements from the list.' })),
}

export const BackwardPaginateArgs = {
  last: nullable(intArg({ description: 'Returns the last n elements from the list.' })),
  before: nullable(
    stringArg({ description: 'Returns the elements in the list that come before the specified cursor' })
  ),
}

export const BackwardOnlyStrictArgs = {
  ...BackwardPaginateArgs,
  last: nonNull(intArg({ description: 'Returns the last n elements from the list.' })),
}

function base64Encode(str: string) {
  return Buffer.from(str, 'utf8').toString('base64')
}

function base64Decode(str: string) {
  return Buffer.from(str, 'base64').toString('utf8')
}

export type EdgeFieldResolver<TypeName extends string, FieldName extends string, EdgeField extends string> = (
  root: RootValue<FieldTypeName<FieldTypeName<TypeName, FieldName>, 'edges'>>,
  args: ArgsValue<TypeName, FieldName>,
  context: GetGen<'context'>,
  info: GraphQLResolveInfo
) => MaybePromise<ResultValue<TypeName, FieldName>['edges'][EdgeField]>

export type ConnectionNodesResolver<TypeName extends string, FieldName extends string> = (
  root: RootValue<TypeName>,
  args: ArgsValue<TypeName, FieldName>,
  context: GetGen<'context'>,
  info: GraphQLResolveInfo
) => MaybePromise<Array<NodeValue<TypeName, FieldName>>>

// Used for type-safe extensions to pageInfo
export type PageInfoFieldResolver<
  TypeName extends string,
  FieldName extends string,
  EdgeField extends string
> = (
  root: RootValue<TypeName>,
  args: ArgsValue<TypeName, FieldName>,
  context: GetGen<'context'>,
  info: GraphQLResolveInfo
) => MaybePromise<ResultValue<TypeName, FieldName>['pageInfo'][EdgeField]>

export type EdgeLike = { cursor: string | PromiseLike<string>; node: any }

export const connectionPlugin = (connectionPluginConfig?: ConnectionPluginConfig) => {
  const pluginConfig: ConnectionPluginConfig = { ...connectionPluginConfig }

  // Define the plugin with the appropriate configuration.

  return plugin({
    name: 'ConnectionPlugin',
    fieldDefTypes: [
      printedGenTypingImport({
        module: connectionPluginConfig?.nexusSchemaImportId ?? getOwnPackage().name,
        bindings: ['core', 'connectionPluginCore'],
      }),
    ],
    // Defines the field added to the definition block:
    // t.connectionField('users', {
    //   type: User
    // })
    onInstall(b) {
      let dynamicConfig = []

      const {
        additionalArgs = {},
        extendConnection: pluginExtendConnection,
        extendEdge: pluginExtendEdge,
        includeNodesField = false,
        nexusFieldName = 'connectionField',
      } = pluginConfig

      // If to add fields to every connection, we require the resolver be defined on the
      // field definition, unless fromResolve: true is passed in the config
      if (pluginExtendConnection) {
        eachObj(pluginExtendConnection, (val, key) => {
          dynamicConfig.push(
            `${key}${
              val.requireResolver === false ? '?:' : ':'
            } core.FieldResolver<core.FieldTypeName<TypeName, FieldName>, "${key}">`
          )
        })
      }

      if (pluginExtendEdge) {
        const edgeFields = mapObj(
          pluginExtendEdge,
          (val, key) =>
            `${key}${
              val.requireResolver === false ? '?:' : ':'
            } connectionPluginCore.EdgeFieldResolver<TypeName, FieldName, "${key}">`
        )
        dynamicConfig.push(`edgeFields: { ${edgeFields.join(', ')} }`)
      }

      let printedDynamicConfig = ''
      if (dynamicConfig.length > 0) {
        printedDynamicConfig = ` & { ${dynamicConfig.join(', ')} }`
      }

      // Add the t.connectionField (or something else if we've changed the name)
      b.addType(
        dynamicOutputMethod({
          name: nexusFieldName,
          typeDescription: `
            Adds a Relay-style connection to the type, with numerous options for configuration

            @see https://nexusjs.org/docs/plugins/connection
          `,
          typeDefinition: `<FieldName extends string>(
      fieldName: FieldName,
      config: connectionPluginCore.ConnectionFieldConfig<TypeName, FieldName>${printedDynamicConfig}
    ): void`,
          factory({ typeName: parentTypeName, typeDef: t, args: factoryArgs, stage, builder, wrapping }) {
            const [fieldName, fieldConfig] = factoryArgs as [string, ConnectionFieldConfig]
            const targetType = fieldConfig.type

            /* istanbul ignore if */
            if (wrapping?.includes('List')) {
              throw new Error(`Cannot chain .list with connectionField (on ${parentTypeName}.${fieldName})`)
            }
            const { targetTypeName, connectionName, edgeName } = getTypeNames(
              fieldName,
              parentTypeName,
              fieldConfig,
              pluginConfig
            )

            if (stage === 'build') {
              assertCorrectConfig(parentTypeName, fieldName, pluginConfig, fieldConfig)
            }

            // Add the "Connection" type to the schema if it doesn't exist already
            if (!b.hasType(connectionName)) {
              b.addType(
                objectType({
                  name: connectionName,
                  definition(t2) {
                    t2.list.field('edges', {
                      type: edgeName as any,
                      description: `https://facebook.github.io/relay/graphql/connections.htm#sec-Edge-Types`,
                    })
                    t2.nonNull.field('pageInfo', {
                      type: 'PageInfo' as any,
                      description: `https://facebook.github.io/relay/graphql/connections.htm#sec-undefined.PageInfo`,
                    })
                    if (includeNodesField) {
                      t2.list.field('nodes', {
                        type: targetType,
                        description: `Flattened list of ${targetTypeName} type`,
                      })
                    }
                    if (pluginExtendConnection) {
                      eachObj(pluginExtendConnection, (extensionFieldConfig, extensionFieldName) => {
                        t2.field(extensionFieldName, {
                          ...extensionFieldConfig,
                          resolve: (fieldConfig as any)[extensionFieldName] ?? defaultFieldResolver,
                        })
                      })
                    }
                    if (fieldConfig.extendConnection instanceof Function) {
                      fieldConfig.extendConnection(t2)
                    }
                  },
                  nonNullDefaults: fieldConfig.nonNullDefaults ?? pluginConfig.nonNullDefaults,
                })
              )
            }

            // Add the "Edge" type to the schema if it doesn't exist already
            if (!b.hasType(edgeName)) {
              b.addType(
                objectType({
                  name: edgeName,
                  definition(t2) {
                    t2.field('cursor', {
                      type: cursorType ?? nonNull('String'),
                      description: 'https://facebook.github.io/relay/graphql/connections.htm#sec-Cursor',
                    })
                    t2.field('node', {
                      type: targetType,
                      description: 'https://facebook.github.io/relay/graphql/connections.htm#sec-Node',
                    })

                    if (pluginExtendEdge) {
                      eachObj(pluginExtendEdge, (val, key) => {
                        t2.field(key, {
                          ...val,
                          resolve: (fieldConfig as any).edgeFields?.[key] ?? defaultFieldResolver,
                        })
                      })
                    }

                    if (fieldConfig.extendEdge instanceof Function) {
                      fieldConfig.extendEdge(t2)
                    }
                  },
                  nonNullDefaults: fieldConfig.nonNullDefaults ?? pluginConfig.nonNullDefaults,
                })
              )
            }

            // Add the "PageInfo" type to the schema if it doesn't exist already
            if (!b.hasType('PageInfo')) {
              b.addType(
                objectType({
                  name: 'PageInfo',
                  description:
                    'PageInfo cursor, as defined in https://facebook.github.io/relay/graphql/connections.htm#sec-undefined.PageInfo',
                  definition(t2) {
                    t2.nonNull.field('hasNextPage', {
                      type: 'Boolean',
                      description: `Used to indicate whether more edges exist following the set defined by the clients arguments.`,
                    })
                    t2.nonNull.field('hasPreviousPage', {
                      type: 'Boolean',
                      description: `Used to indicate whether more edges exist prior to the set defined by the clients arguments.`,
                    })
                    t2.nullable.field('startCursor', {
                      type: 'String',
                      description: `The cursor corresponding to the first nodes in edges. Null if the connection is empty.`,
                    })
                    t2.nullable.field('endCursor', {
                      type: 'String',
                      description: `The cursor corresponding to the last nodes in edges. Null if the connection is empty.`,
                    })
                  },
                })
              )
            }
            const {
              disableBackwardPagination,
              disableForwardPagination,
              validateArgs = defaultValidateArgs,
              strictArgs = true,
              cursorType,
            } = {
              ...pluginConfig,
              ...fieldConfig,
            }

            let specArgs = {}
            if (disableForwardPagination !== true && disableBackwardPagination !== true) {
              specArgs = { ...ForwardPaginateArgs, ...BackwardPaginateArgs }
            } else if (disableForwardPagination !== true) {
              specArgs = strictArgs ? { ...ForwardOnlyStrictArgs } : { ...ForwardPaginateArgs }
            } else if (disableBackwardPagination !== true) {
              specArgs = strictArgs ? { ...BackwardOnlyStrictArgs } : { ...BackwardPaginateArgs }
            }

            // If we have additional args,

            let fieldAdditionalArgs = {}
            if (fieldConfig.additionalArgs) {
              if (additionalArgs && fieldConfig.inheritAdditionalArgs) {
                fieldAdditionalArgs = {
                  ...additionalArgs,
                  ...fieldConfig.additionalArgs,
                }
              } else {
                fieldAdditionalArgs = {
                  ...fieldConfig.additionalArgs,
                }
              }
            } else if (additionalArgs) {
              fieldAdditionalArgs = { ...additionalArgs }
            }

            const fieldArgs = {
              ...fieldAdditionalArgs,
              ...specArgs,
            }

            let resolveFn: GraphQLFieldResolver<any, any>
            if (fieldConfig.resolve) {
              if (includeNodesField) {
                resolveFn = (root, args, ctx, info) => {
                  return completeValue(fieldConfig.resolve(root, args, ctx, info), (val) => {
                    if (val && val.nodes === undefined) {
                      return {
                        ...val,
                        nodes: completeValue(val.edges, (edges) => edges.map((edge: any) => edge.node)),
                      }
                    }
                    return val
                  })
                }
              } else {
                resolveFn = fieldConfig.resolve
              }
            } else {
              resolveFn = makeResolveFn(pluginConfig, fieldConfig)
            }

            let wrappedConnectionName: AllNexusOutputTypeDefs | string = connectionName
            if (wrapping) {
              if (typeof fieldConfig.nullable === 'boolean') {
                throw new Error(
                  '[connectionPlugin]: You cannot chain .null/.nonNull and also set the nullable in the connectionField definition.'
                )
              }
              wrappedConnectionName = applyNexusWrapping(connectionName, wrapping)
            } else {
              if (fieldConfig.nullable === true) {
                wrappedConnectionName = nullable(wrappedConnectionName as any)
              } else if (fieldConfig.nullable === false) {
                wrappedConnectionName = nonNull(wrappedConnectionName as any)
              }
            }
            // Add the field to the type.
            t.field(fieldName, {
              ...nonConnectionFieldProps(fieldConfig),
              args: fieldArgs,
              type: wrappedConnectionName as any,
              resolve(root, args: PaginationArgs, ctx, info) {
                validateArgs(args, info)
                return resolveFn(root, args, ctx, info)
              },
            })
          },
        })
      )
    },
  })
}

// Extract all of the non-connection related field config we may want to apply for plugin purposes
function nonConnectionFieldProps(fieldConfig: ConnectionFieldConfig) {
  const {
    additionalArgs,
    cursorFromNode,
    disableBackwardPagination,
    disableForwardPagination,
    extendConnection,
    extendEdge,
    inheritAdditionalArgs,
    nodes,
    pageInfoFromNodes,
    resolve,
    type,
    validateArgs,
    strictArgs,
    nullable,
    ...rest
  } = fieldConfig
  return rest
}

export function makeResolveFn(
  pluginConfig: ConnectionPluginConfig,
  fieldConfig: ConnectionFieldConfig
): GraphQLFieldResolver<any, any, any> {
  const mergedConfig = { ...pluginConfig, ...fieldConfig }
  return (root, args: PaginationArgs, ctx, info) => {
    const { nodes: nodesResolve } = fieldConfig
    const { decodeCursor = base64Decode, encodeCursor = base64Encode } = pluginConfig
    const {
      pageInfoFromNodes = defaultPageInfoFromNodes,
      cursorFromNode = defaultCursorFromNode,
    } = mergedConfig
    if (!nodesResolve) {
      return null
    }

    const formattedArgs = { ...args }

    if (args.before) {
      formattedArgs.before = decodeCursor(args.before).replace(CURSOR_PREFIX, '')
    }
    if (args.after) {
      formattedArgs.after = decodeCursor(args.after).replace(CURSOR_PREFIX, '')
    }

    if (args.last && !args.before && cursorFromNode === defaultCursorFromNode) {
      throw new Error(`Cannot paginate backward without a "before" cursor by default.`)
    }

    // Local variable to cache the execution of fetching the nodes,
    // which is needed for all fields.
    let cachedNodes: MaybePromiseLike<Array<any>>
    let cachedEdges: MaybePromiseLike<{
      edges: EdgeLike[]
      nodes: any[]
    }>
    let hasPromise = false

    // Get all the nodes, before any pagination slicing
    const resolveAllNodes = () => {
      if (cachedNodes !== undefined) {
        return cachedNodes
      }

      cachedNodes = completeValue(nodesResolve(root, formattedArgs, ctx, info) ?? null, (allNodes) => {
        return allNodes ? Array.from(allNodes) : allNodes
      })

      return cachedNodes
    }

    const resolveEdgesAndNodes = () => {
      if (cachedEdges !== undefined) {
        return cachedEdges
      }

      cachedEdges = completeValue(resolveAllNodes(), (allNodes) => {
        if (!allNodes) {
          const arrPath = JSON.stringify(pathToArray(info.path))
          console.warn(
            `You resolved null/undefined from nodes() at path ${arrPath}, this is likely an error. Return an empty array to suppress this warning.`
          )
          return { edges: [], nodes: [] }
        }

        const resolvedEdgeList: MaybePromise<EdgeLike>[] = []
        const resolvedNodeList: any[] = []

        iterateNodes(allNodes, args, (maybeNode, i) => {
          if (isPromiseLike(maybeNode)) {
            hasPromise = true
            resolvedNodeList.push(maybeNode)
            resolvedEdgeList.push(
              maybeNode.then((node) => {
                return completeValue<string, any>(
                  cursorFromNode(maybeNode, formattedArgs, ctx, info, {
                    index: i,
                    nodes: allNodes,
                  }),
                  (rawCursor) => {
                    return {
                      cursor: encodeCursor(rawCursor),
                      node,
                    }
                  }
                )
              })
            )
          } else {
            resolvedNodeList.push(maybeNode)
            resolvedEdgeList.push({
              node: maybeNode,
              cursor: completeValue(
                cursorFromNode(maybeNode, formattedArgs, ctx, info, {
                  index: i,
                  nodes: allNodes,
                }),
                (rawCursor) => encodeCursor(rawCursor)
              ),
            })
          }
        })

        if (hasPromise) {
          return Promise.all([
            Promise.all(resolvedEdgeList),
            Promise.all(resolvedNodeList),
          ]).then(([edges, nodes]) => ({ edges, nodes }))
        }

        return {
          nodes: resolvedNodeList,
          // todo find type-safe way of doing this
          edges: resolvedEdgeList as EdgeLike[],
        }
      })

      return cachedEdges
    }

    const resolvePageInfo = () => {
      return completeValue(resolveAllNodes(), (allNodes) =>
        completeValue(resolveEdgesAndNodes(), ({ edges }) =>
          completeValue(
            allNodes
              ? pageInfoFromNodes(allNodes, args, ctx, info)
              : {
                  hasNextPage: false,
                  hasPreviousPage: false,
                },
            (basePageInfo) => ({
              ...basePageInfo,
              startCursor: edges?.[0]?.cursor ? edges[0].cursor : null,
              endCursor: edges?.[edges.length - 1]?.cursor ?? null,
            })
          )
        )
      )
    }

    return {
      get nodes() {
        return completeValue(resolveEdgesAndNodes(), (o) => o.nodes)
      },
      get edges() {
        return completeValue(resolveEdgesAndNodes(), (o) => o.edges)
      },
      get pageInfo() {
        return resolvePageInfo()
      },
    }
  }
}

function iterateNodes(nodes: any[], args: PaginationArgs, cb: (node: any, i: number) => void) {
  // If we want the first N of an array of nodes, it's pretty straightforward.
  if (args.first) {
    for (let i = 0; i < args.first; i++) {
      if (i < nodes.length) {
        cb(nodes[i], i)
      }
    }
  } else if (args.last) {
    for (let i = 0; i < args.last; i++) {
      const idx = nodes.length - args.last + i
      if (idx >= 0) {
        cb(nodes[idx], i)
      }
    }
  }
}

export type PaginationArgs = {
  first?: number | null
  after?: string | null
  last?: number | null
  before?: string | null
}

function defaultPageInfoFromNodes(nodes: any[], args: PaginationArgs) {
  return {
    hasNextPage: defaultHasNextPage(nodes, args),
    hasPreviousPage: defaultHasPreviousPage(nodes, args),
  }
}

function defaultHasNextPage(nodes: any[], args: PaginationArgs) {
  // If we're paginating forward, and we don't have an "after", we'll assume that we don't have
  // a previous page, otherwise we will assume we have one, unless the after cursor === "0".
  if (typeof args.first === 'number') {
    return nodes.length > args.first
  }
  // If we're paginating backward, and there are as many results as we asked for, then we'll assume
  // that we have a previous page
  if (typeof args.last === 'number') {
    if (args.before && args.before !== '0') {
      return true
    }
    return false
  }
  /* istanbul ignore next */
  throw new Error('Unreachable')
}

/** A sensible default for determining "previous page". */
function defaultHasPreviousPage(nodes: any[], args: PaginationArgs) {
  // If we're paginating forward, and we don't have an "after", we'll assume that we don't have
  // a previous page, otherwise we will assume we have one, unless the after cursor === "0".
  if (typeof args.first === 'number') {
    if (args.after && args.after !== '0') {
      return true
    }
    return false
  }
  // If we're paginating backward, and there are as many results as we asked for, then we'll assume
  // that we have a previous page
  if (typeof args.last === 'number') {
    return nodes.length >= args.last
  }
  /* istanbul ignore next */
  throw new Error('Unreachable')
}

const CURSOR_PREFIX = 'cursor:'

// Assumes we're only paginating in one direction.
function defaultCursorFromNode(
  node: any,
  args: PaginationArgs,
  ctx: any,
  info: GraphQLResolveInfo,
  { index }: { index: number; nodes: any[] }
) {
  let cursorIndex = index
  // If we're paginating forward, assume we're incrementing from the offset provided via "after",
  // e.g. [0...20] (first: 5, after: "cursor:5") -> [cursor:6, cursor:7, cursor:8, cursor:9, cursor: 10]
  if (typeof args.first === 'number') {
    if (args.after) {
      const offset = parseInt(args.after, 10)
      cursorIndex = offset + index + 1
    }
  }

  // If we're paginating backward, assume we're working backward from the assumed length
  // e.g. [0...20] (last: 5, before: "cursor:20") -> [cursor:15, cursor:16, cursor:17, cursor:18, cursor:19]
  if (typeof args.last === 'number') {
    if (args.before) {
      const offset = parseInt(args.before, 10)
      cursorIndex = offset - args.last + index
    } else {
      /* istanbul ignore next */
      throw new Error('Unreachable')
    }
  }
  return `${CURSOR_PREFIX}${cursorIndex}`
}

const getTypeNames = (
  fieldName: string,
  parentTypeName: string,
  fieldConfig: ConnectionFieldConfig,
  pluginConfig: ConnectionPluginConfig
) => {
  const targetTypeName =
    typeof fieldConfig.type === 'string' ? fieldConfig.type : (fieldConfig.type.name as string)

  // If we have changed the config specific to this field, on either the connection,
  // edge, or page info, then we need a custom type for the connection & edge.
  let connectionName: string
  if (isConnectionFieldExtended(fieldConfig)) {
    connectionName = `${parentTypeName}${upperFirst(fieldName)}_Connection`
  } else {
    connectionName = `${pluginConfig.typePrefix || ''}${targetTypeName}Connection`
  }

  // If we have modified the "edge" at all, then we need
  let edgeName
  if (isEdgeFieldExtended(fieldConfig)) {
    edgeName = `${parentTypeName}${upperFirst(fieldName)}_Edge`
  } else {
    edgeName = `${pluginConfig.typePrefix || ''}${targetTypeName}Edge`
  }

  return {
    edgeName,
    targetTypeName,
    connectionName,
  }
}

const isConnectionFieldExtended = (fieldConfig: ConnectionFieldConfig) => {
  if (fieldConfig.extendConnection || isEdgeFieldExtended(fieldConfig)) {
    return true
  }
  return false
}

const isEdgeFieldExtended = (fieldConfig: ConnectionFieldConfig) => {
  if (fieldConfig.extendEdge || fieldConfig.cursorType) {
    return true
  }
  return false
}

const upperFirst = (fieldName: string) => {
  return fieldName.slice(0, 1).toUpperCase().concat(fieldName.slice(1))
}

// Add some sanity checking beyond the normal type checks.
const assertCorrectConfig = (
  typeName: string,
  fieldName: string,
  pluginConfig: ConnectionPluginConfig,
  fieldConfig: any
) => {
  if (typeof fieldConfig.nodes !== 'function' && typeof fieldConfig.resolve !== 'function') {
    console.error(
      new Error(`Nexus Connection Plugin: Missing nodes or resolve property for ${typeName}.${fieldName}`)
    )
  }
  eachObj(pluginConfig.extendConnection || {}, (val, key) => {
    if (typeof fieldConfig[key] !== 'function' && val.requireResolver !== false) {
      console.error(
        new Error(
          `Nexus Connection Plugin: Missing ${key} resolver property for ${typeName}.${fieldName}. Set requireResolver to "false" on the field config if you do not need a resolver.`
        )
      )
    }
  })
  eachObj(pluginConfig.extendEdge || {}, (val, key) => {
    if (typeof fieldConfig.edgeFields?.[key] !== 'function' && val.requireResolver !== false) {
      console.error(
        new Error(
          `Nexus Connection Plugin: Missing edgeFields.${key} resolver property for ${typeName}.${fieldName}. Set requireResolver to "false" on the edge field config if you do not need a resolver.`
        )
      )
    }
  })
}

function defaultValidateArgs(args: Record<string, any> = {}, info: GraphQLResolveInfo) {
  if (!(args.first || args.first === 0) && !(args.last || args.last === 0)) {
    throw new Error(
      `The ${info.parentType}.${info.fieldName} connection field requires a "first" or "last" argument`
    )
  }
  if (args.first && args.last) {
    throw new Error(
      `The ${info.parentType}.${info.fieldName} connection field requires a "first" or "last" argument, not both`
    )
  }
  if (args.first && args.before) {
    throw new Error(
      `The ${info.parentType}.${info.fieldName} connection field does not allow a "before" argument with "first"`
    )
  }
  if (args.last && args.after) {
    throw new Error(
      `The ${info.parentType}.${info.fieldName} connection field does not allow a "last" argument with "after"`
    )
  }
}

// Provided for use if you create a custom implementation and want to call the original.
connectionPlugin.defaultCursorFromNode = defaultCursorFromNode
connectionPlugin.defaultValidateArgs = defaultValidateArgs
connectionPlugin.defaultHasPreviousPage = defaultHasPreviousPage
connectionPlugin.defaultHasNextPage = defaultHasNextPage<|MERGE_RESOLUTION|>--- conflicted
+++ resolved
@@ -127,20 +127,10 @@
   /**
    * The path to the @nexus/schema package for typegen.
    *
-<<<<<<< HEAD
-   * @default '@nexus/schema'
-   * @remarks
-   *  This setting is particularly useful when @nexus/schema is being wrapped by
-   * another
-   *
-   *     library/framework such that @nexus/schema is not expected to be a
-   * direct dependency at the application level.
-=======
    * This setting is only necessary when @nexus/schema is being wrapped by another library/framework such that
    * `@nexus/schema` is not expected to be a direct dependency at the application level.
    *
    * @default '@nexus/schema'
->>>>>>> 439864aa
    */
   nexusSchemaImportId?: string
   /**
@@ -266,13 +256,8 @@
     }
   | {
       /**
-<<<<<<< HEAD
        * Implement the full resolve, including `edges` and `pageInfo`. Useful in more complex pagination
        * cases, or if you want to use utilities from other libraries like GraphQL Relay JS, and only use
-=======
-       * Implement the full resolve, including `edges` and `pageInfo`. Useful for more complex pagination
-       * cases, where you may want to use utilities from other libraries like GraphQL Relay JS, and only use
->>>>>>> 439864aa
        * Nexus for the construction and type-safety:
        *
        * Https://github.com/graphql/graphql-relay-js
