--- conflicted
+++ resolved
@@ -1,20 +1,11 @@
 import { GraphQLResolveInfo } from 'graphql'
 import { ArgsValue, GetGen, MaybePromise, MaybePromiseDeep, ResultValue } from '../typegenTypeHelpers'
-<<<<<<< HEAD
-import { IsEqual } from '../utils'
-=======
-import { BaseScalars } from './_types'
->>>>>>> 45938cfe
+import { IsEqual } from '../typeHelpersInternal'
 import { CommonOutputFieldConfig, NexusOutputFieldDef } from './definitionBlocks'
 import { list } from './list'
 import { ObjectDefinitionBuilder, objectType } from './objectType'
-<<<<<<< HEAD
 import { AllNexusOutputTypeDefs, isNexusListTypeDef } from './wrapping'
 import { BaseScalars } from './_types'
-=======
-import { AllNexusOutputTypeDefs } from './wrapping'
-import { IsEqual } from '../typeHelpersInternal'
->>>>>>> 45938cfe
 
 export interface SubscriptionTypeConfigBase<FieldName extends string, Event = any> {
   resolve(
