import { GraphQLScalarTypeConfig } from 'graphql'
import { AllInputTypes, GetGen2 } from '../typegenTypeHelpers'
import { AllNexusArgsDefs, AllNexusInputTypeDefs } from './wrapping'
import { NexusTypes, withNexusSymbol } from './_types'

export type ArgsRecord = Record<string, AllNexusArgsDefs>

export type CommonArgConfig = {
<<<<<<< HEAD
  /**
   * [GraphQL 2018 Spec](https://spec.graphql.org/June2018/#sec-Descriptions)
   *
   * The description for this argument.
   *
   * Various GraphQL tools will make use of this information but it has zero runtime impact. The value given
   * here will also be included as heredocs in the generated GraphQL SDL file.
   *
   * Default :: By default there will be no description
   *
   * @example
   *   export const Query = queryType({
   *     definition(t) {
   *       t.list.int('connectionCount', {
   *         args: {
   *           lastSeconds: intArg({
   *             description: 'Limit count to this number of past seconds from now.',
   *           }),
   *         },
   *       })
   *     },
   *   })
   *
   *   // GraphQL SDL
   *   // -----------
   *   //
   *   // type Query {
   *   //   connectionCount(
   *   //   """Limit count to this number of past seconds from now."""
   *   //    lastSeconds: Int
   *   //   ): [Int]
   *   // }
   */
  description?: string | null
=======
  /** The description to annotate the GraphQL SDL */
  description?: string
>>>>>>> 0a43cbc1
  /**
   * Custom extensions, as supported in graphql-js
   *
   * @see https://github.com/graphql/graphql-js/issues/1527
   */
  extensions?: GraphQLScalarTypeConfig<any, any>['extensions']
} & NexusGenPluginArgConfig

export interface ScalarArgConfig<T> extends CommonArgConfig {
  /**
   * Configure the default for the object
   *
   * @example
   *   intArg({ default: 42 })
   */
  default?: T
}

export type NexusArgConfigType<T extends string> = T | AllNexusInputTypeDefs<T>

export interface NexusAsArgConfig<T extends string> extends CommonArgConfig {
  /**
   * Sets the default value for this argument, should match the type of the argument
   *
   * @example
   *   intArg({ default: 42 })
   */
  default?: GetGen2<'inputTypeShapes', T>
}

export interface NexusArgConfig<T extends string> extends NexusAsArgConfig<T> {
  /**
   * The type of the argument, either the string name of the type, or the concrete Nexus type definition
   *
   * @example
   *   arg({ type: 'User' })
   *
   * @example
   *   arg({ type: UserType })
   */
  type: NexusArgConfigType<T>
}

export interface NexusFinalArgConfig extends NexusArgConfig<any> {
  configFor: 'arg'
  argName: string
  fieldName: string
  parentType: string
}

export class NexusArgDef<TypeName extends AllInputTypes> {
  constructor(readonly name: TypeName, protected config: NexusArgConfig<any>) {}
  get value() {
    return this.config
  }
}
withNexusSymbol(NexusArgDef, NexusTypes.Arg)

/**
 * Defines an argument that can be used in any object or interface type
 *
 * Takes the GraphQL type name and any options.
 *
 * The value returned from this argument can be used multiple times in any valid `args` object value
 *
 * @see https://graphql.github.io/learn/schema/#arguments
 */
export function arg<T extends string>(options: NexusArgConfig<T>) {
  if (!options.type) {
    throw new Error('You must provide a "type" for the arg()')
  }
  return new NexusArgDef(
    typeof options.type === 'string' ? options.type : (options.type as any).name,
    options
  )
}
export function stringArg(options?: ScalarArgConfig<string>) {
  return arg({ type: 'String', ...options })
}
export function intArg(options?: ScalarArgConfig<number>) {
  return arg({ type: 'Int', ...options })
}
export function floatArg(options?: ScalarArgConfig<number>) {
  return arg({ type: 'Float', ...options })
}
export function idArg(options?: ScalarArgConfig<string>) {
  return arg({ type: 'ID', ...options })
}
export function booleanArg(options?: ScalarArgConfig<boolean>) {
  return arg({ type: 'Boolean', ...options })
}<|MERGE_RESOLUTION|>--- conflicted
+++ resolved
@@ -6,7 +6,6 @@
 export type ArgsRecord = Record<string, AllNexusArgsDefs>
 
 export type CommonArgConfig = {
-<<<<<<< HEAD
   /**
    * [GraphQL 2018 Spec](https://spec.graphql.org/June2018/#sec-Descriptions)
    *
@@ -40,11 +39,7 @@
    *   //   ): [Int]
    *   // }
    */
-  description?: string | null
-=======
-  /** The description to annotate the GraphQL SDL */
   description?: string
->>>>>>> 0a43cbc1
   /**
    * Custom extensions, as supported in graphql-js
    *
