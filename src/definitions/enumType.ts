--- conflicted
+++ resolved
@@ -1,9 +1,5 @@
-<<<<<<< HEAD
 import { assertValidName, GraphQLEnumTypeConfig, GraphQLEnumValueConfig } from 'graphql'
-=======
-import { assertValidName } from 'graphql'
 import { arg, NexusArgDef, NexusAsArgConfig } from './args'
->>>>>>> 0cff2205
 import { NexusTypes, RootTypingDef, withNexusSymbol } from './_types'
 
 type TypeScriptEnumLike = {
@@ -22,9 +18,7 @@
    * field/enum types and as a comment on input fields.
    */
   deprecation?: string // | DeprecationInfo;
-  /**
-   * Custom extensions, as supported in graphql-js
-   */
+  /** Custom extensions, as supported in graphql-js */
   extensions?: GraphQLEnumValueConfig['extensions']
 }
 
@@ -39,9 +33,7 @@
     | Array<string | EnumMemberInfo>
     | Record<string, string | number | object | boolean>
     | TypeScriptEnumLike
-  /**
-   * Custom extensions, as supported in graphql-js
-   */
+  /** Custom extensions, as supported in graphql-js */
   extensions?: GraphQLEnumTypeConfig['extensions']
 }
 
