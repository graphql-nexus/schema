--- conflicted
+++ resolved
@@ -32,15 +32,11 @@
    */
   description?: string | null;
   /**
-<<<<<<< HEAD
-   * All members of the enum, either as an array of strings/definition objects, as an object, or as a TypeScript enum
-=======
    * Root type information for this type
    */
   rootTyping?: RootTypingDef;
   /**
-   * All members of the enum, either as an array of strings/definition objects, or as an object
->>>>>>> bd452ebb
+   * All members of the enum, either as an array of strings/definition objects, as an object, or as a TypeScript enum
    */
   members:
     | Array<string | EnumMemberInfo>
