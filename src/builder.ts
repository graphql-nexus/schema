import {
  GraphQLBoolean,
  GraphQLEnumType,
  GraphQLEnumValueConfigMap,
  GraphQLFieldConfig,
  GraphQLFieldConfigArgumentMap,
  GraphQLFieldConfigMap,
  GraphQLFieldResolver,
  GraphQLFloat,
  GraphQLID,
  GraphQLInputFieldConfig,
  GraphQLInputFieldConfigMap,
  GraphQLInputObjectType,
  GraphQLInputType,
  GraphQLInt,
  GraphQLInterfaceType,
  GraphQLList,
  GraphQLNamedType,
  GraphQLNonNull,
  GraphQLObjectType,
  GraphQLOutputType,
  GraphQLScalarType,
  GraphQLSchema,
  GraphQLString,
  GraphQLUnionType,
  isEnumType,
  isInputObjectType,
  isInterfaceType,
  isLeafType,
  isNamedType,
  isObjectType,
  isOutputType,
  isUnionType,
  isScalarType,
  defaultFieldResolver,
  assertValidName,
  getNamedType,
  GraphQLField,
  GraphQLObjectTypeConfig,
} from "graphql";
import {
  NexusArgConfig,
  NexusArgDef,
  ArgsRecord,
  arg,
} from "./definitions/args";
import {
  InputDefinitionBlock,
  NexusInputFieldDef,
  NexusOutputFieldDef,
  OutputDefinitionBlock,
} from "./definitions/definitionBlocks";
import { EnumTypeConfig } from "./definitions/enumType";
import {
  NexusExtendTypeConfig,
  NexusExtendTypeDef,
} from "./definitions/extendType";
import { NexusInputObjectTypeConfig } from "./definitions/inputObjectType";
import {
  InterfaceDefinitionBlock,
  NexusInterfaceTypeConfig,
  NexusInterfaceTypeDef,
} from "./definitions/interfaceType";
import {
  Implemented,
  NexusObjectTypeConfig,
  NexusObjectTypeDef,
  ObjectDefinitionBlock,
} from "./definitions/objectType";
import {
  NexusScalarTypeConfig,
  NexusScalarExtensions,
} from "./definitions/scalarType";
import {
  NexusUnionTypeConfig,
  UnionDefinitionBlock,
  UnionMembers,
} from "./definitions/unionType";
import {
  AllNexusInputTypeDefs,
  AllNexusNamedTypeDefs,
  isNexusEnumTypeDef,
  isNexusExtendTypeDef,
  isNexusInputObjectTypeDef,
  isNexusInterfaceTypeDef,
  isNexusNamedTypeDef,
  isNexusObjectTypeDef,
  isNexusScalarTypeDef,
  isNexusUnionTypeDef,
  isNexusWrappedType,
  NexusWrappedType,
  isNexusExtendInputTypeDef,
  AllNexusOutputTypeDefs,
  isNexusDynamicInputMethod,
  isNexusDynamicOutputMethod,
  isNexusArgDef,
  isNexusDynamicOutputProperty,
} from "./definitions/wrapping";
import {
  GraphQLPossibleInputs,
  GraphQLPossibleOutputs,
  NonNullConfig,
  WrappedResolver,
  RootTypings,
  Omit,
  MissingType,
} from "./definitions/_types";
import { TypegenAutoConfigOptions } from "./typegenAutoConfig";
import { TypegenMetadata, TypegenFormatFn } from "./typegenMetadata";
import { AbstractTypeResolver, GetGen } from "./typegenTypeHelpers";
import {
  firstDefined,
  objValues,
  suggestionList,
  isObject,
  eachObj,
  argsToConfig,
  isUnknownType,
  Deferred,
  deferred,
} from "./utils";
import {
  NexusExtendInputTypeDef,
  NexusExtendInputTypeConfig,
} from "./definitions/extendInputType";
import { DynamicInputMethodDef, DynamicOutputMethodDef } from "./dynamicMethod";
<<<<<<< HEAD
import {
  PluginDef,
  wrapPluginsBefore,
  PluginVisitBefore,
  PluginVisitAfter,
  wrapPluginsAfter,
  PluginDefinitionInfo,
} from "./plugin";
import { decorateType } from "./definitions/decorateType";
=======
import { DynamicOutputPropertyDef } from "./dynamicProperty";
>>>>>>> 41fe99df

export type Maybe<T> = T | null;

type NexusShapedOutput = {
  name: string;
  definition: (t: ObjectDefinitionBlock<string>) => void;
};

type NexusShapedInput = {
  name: string;
  definition: (t: InputDefinitionBlock<string>) => void;
};

const SCALARS: Record<string, GraphQLScalarType> = {
  String: GraphQLString,
  Int: GraphQLInt,
  Float: GraphQLFloat,
  ID: GraphQLID,
  Boolean: GraphQLBoolean,
};

export const UNKNOWN_TYPE_SCALAR = decorateType(
  new GraphQLScalarType({
    name: "NEXUS__UNKNOWN__TYPE",
    description: `This scalar should never make it into production. It is used as a placeholder
for situations where GraphQL Nexus encounters a missing type. We don't want to 
error immedately, otherwise the TypeScript definitions will not be updated.`,
    parseValue(value) {
      throw new Error("Error: NEXUS__UNKNOWN__TYPE is not a valid scalar.");
    },
    parseLiteral(value) {
      throw new Error("Error: NEXUS__UNKNOWN__TYPE is not a valid scalar.");
    },
    serialize(value) {
      throw new Error("Error: NEXUS__UNKNOWN__TYPE is not a valid scalar.");
    },
  }),
  {
    rootTyping: "never",
  }
);

export interface BuilderConfig {
  /**
   * When the schema starts and `process.env.NODE_ENV !== "production"`,
   * artifact files are auto-generated containing the .graphql definitions of
   * the schema
   */
  outputs:
    | {
        /**
         * Absolute path where the GraphQL IDL file should be written
         */
        schema: string | false;
        /**
         * File path where generated types should be saved
         */
        typegen: string | false;
      }
    | false;
  /**
   * Whether the schema & types are generated when the server
   * starts. Default is !process.env.NODE_ENV || process.env.NODE_ENV === "development"
   */
  shouldGenerateArtifacts?: boolean;
  /**
   * Automatically configure type resolution for the TypeScript
   * representations of the associated types.
   *
   * Alias for typegenConfig: typegenAutoConfig(options)
   */
  typegenAutoConfig?: TypegenAutoConfigOptions;
  /**
   * A configuration function for advanced cases where
   * more control over the `TypegenInfo` is needed.
   */
  typegenConfig?: (
    schema: GraphQLSchema,
    outputPath: string
  ) => TypegenInfo | PromiseLike<TypegenInfo>;
  /**
   * Either an absolute path to a .prettierrc file, or an object
   * with relevant Prettier rules to be used on the generated output
   */
  prettierConfig?: string | object;
  /**
   * Manually apply a formatter to the generated content before saving,
   * see the `prettierConfig` option if you want to use Prettier.
   */
  formatTypegen?: TypegenFormatFn;
  /**
   * Configures the default "nonNullDefaults" for the entire schema the type.
   * Read more about how nexus handles nullability
   */
  nonNullDefaults?: NonNullConfig;
  /**
   * List of plugins to apply to Nexus, with before/after hooks
   * executed first to last: before -> resolve -> after
   */
  plugins?: PluginDef[];
}

export interface TypegenInfo {
  /**
   * Headers attached to the generate type output
   */
  headers: string[];
  /**
   * All imports for the backing types / context
   */
  imports: string[];
  /**
   * A map of all GraphQL types and what TypeScript types they should
   * be represented by.
   */
  backingTypeMap: { [K in GetGen<"objectNames">]?: string };
  /**
   * The type of the context for the resolvers
   */
  contextType?: string;
}

export type SchemaConfig = BuilderConfig & {
  /**
   * All of the GraphQL types. This is an any for simplicity of developer experience,
   * if it's an object we get the values, if it's an array we flatten out the
   * valid types, ignoring invalid ones.
   */
  types: any;
  /**
   * Optional callback, called when the type files have been written, or when
   * the schema is created if the typegen should not be output. Primarily used internally
   * for tests.
   */
  onReady?: (err?: Error) => void;
  /**
   * When a referenced type is "missing" from the schema, we can look it up via a "missing method"
   * type dispatch. This allows us to delegate the missing types to another schema,
   * or construct them on-the-fly.
   */
  findMissingType?: (typeName: string) => GraphQLNamedType | undefined;
} & NexusGenPluginSchemaConfig;

export type TypeToWalk =
  | { type: "named"; value: GraphQLNamedType }
  | { type: "input"; value: NexusShapedInput }
  | { type: "object"; value: NexusShapedOutput }
  | { type: "interface"; value: NexusInterfaceTypeConfig<any> };

export type DynamicInputFields = Record<
  string,
  DynamicInputMethodDef<string> | string
>;

export type DynamicOutputFields = Record<
  string,
  DynamicOutputMethodDef<string> | string
>;

export type DynamicOutputProperties = Record<
  string,
  DynamicOutputPropertyDef<string>
>;

/**
 * Builds all of the types, properly accounts for any using "mix".
 * Since the enum types are resolved synchronously, these need to guard for
 * circular references at this step, while fields will guard for it during lazy evaluation.
 */
export class SchemaBuilder {
  /**
   * Used to check for circular references.
   */
  protected buildingTypes = new Set();
  /**
   * The "final type" map contains all types as they are built.
   */
  protected finalTypeMap: Record<string, GraphQLNamedType> = {};
  /**
   * The "defined type" map keeps track of all of the types that were
   * defined directly as `GraphQL*Type` objects, so we don't accidentally
   * overwrite any.
   */
  protected definedTypeMap: Record<string, GraphQLNamedType> = {};
  /**
   * The "pending type" map keeps track of all types that were defined w/
   * GraphQL Nexus and haven't been processed into concrete types yet.
   */
  protected pendingTypeMap: Record<string, AllNexusNamedTypeDefs> = {};
  /**
   * All "extensions" to types (adding fields on types from many locations)
   */
  protected typeExtensionMap: Record<
    string,
    NexusExtendTypeConfig<string>[] | null
  > = {};
  /**
   * All "extensions" to input types (adding fields on types from many locations)
   */
  protected inputTypeExtensionMap: Record<
    string,
    NexusExtendInputTypeConfig<string>[] | null
  > = {};
  /**
   * Configures the root-level nonNullDefaults defaults
   */
  protected nonNullDefaults: NonNullConfig = {};

  /**
   * Add dynamic input fields
   */
  protected dynamicInputFields: DynamicInputFields = {};

  /**
   * Add dynamic output fields
   */
  protected dynamicOutputFields: DynamicOutputFields = {};

  /**
   * Add dynamic output properties
   */
  protected dynamicOutputProperties: DynamicOutputProperties = {};

  /**
   * All types that need to be traversed for children types
   */
  protected typesToWalk: TypeToWalk[] = [];

  /**
   * Root type mapping information annotated on the type definitions
   */
  protected rootTypings: RootTypings = {};

  /**
   * All of the plugins for our server
   */
  protected plugins: PluginDef[] = [];

  /*
   * Array of missing types
   */
  protected missingTypes: Record<string, MissingType> = {};

  /**
   * Whether we've called `getFinalTypeMap` or not
   */
  protected finalized: boolean = false;

  constructor(protected config: SchemaConfig) {
    this.nonNullDefaults = {
      input: false,
      output: true,
      ...config.nonNullDefaults,
    };
    addTypes(this, config.types);
    this.plugins = config.plugins || [];
  }

  getConfig(): BuilderConfig {
    return this.config;
  }

  getPlugins(): PluginDef[] {
    return this.plugins;
  }

  /**
   * Add type takes a Nexus type, or a GraphQL type and pulls
   * it into an internal "type registry". It also does an initial pass
   * on any types that are referenced on the "types" field and pulls
   * those in too, so you can define types anonymously, without
   * exporting them.
   *
   * @param typeDef
   */
  addType(
    typeDef:
      | AllNexusNamedTypeDefs
      | NexusExtendInputTypeDef<string>
      | NexusExtendTypeDef<string>
      | GraphQLNamedType
      | DynamicInputMethodDef<string>
      | DynamicOutputMethodDef<string>
  ) {
    if (isNexusDynamicInputMethod(typeDef)) {
      this.dynamicInputFields[typeDef.name] = typeDef;
      return;
    }
    if (isNexusDynamicOutputMethod(typeDef)) {
      this.dynamicOutputFields[typeDef.name] = typeDef;
      return;
    }
    if (isNexusDynamicOutputProperty(typeDef)) {
      this.dynamicOutputProperties[typeDef.name] = typeDef;
      return;
    }

    const existingType =
      this.finalTypeMap[typeDef.name] || this.pendingTypeMap[typeDef.name];

    if (isNexusExtendTypeDef(typeDef)) {
      const typeExtensions = (this.typeExtensionMap[typeDef.name] =
        this.typeExtensionMap[typeDef.name] || []);
      typeExtensions.push(typeDef.value);
      this.typesToWalk.push({ type: "object", value: typeDef.value });
      return;
    }

    if (isNexusExtendInputTypeDef(typeDef)) {
      const typeExtensions = (this.inputTypeExtensionMap[typeDef.name] =
        this.inputTypeExtensionMap[typeDef.name] || []);
      typeExtensions.push(typeDef.value);
      this.typesToWalk.push({ type: "input", value: typeDef.value });
      return;
    }

    if (existingType) {
      // Allow importing the same exact type more than once.
      if (existingType === typeDef) {
        return;
      }
      throw extendError(typeDef.name);
    }

    if (isNexusScalarTypeDef(typeDef) && typeDef.value.asNexusMethod) {
      this.dynamicInputFields[typeDef.value.asNexusMethod] = typeDef.name;
      this.dynamicOutputFields[typeDef.value.asNexusMethod] = typeDef.name;
      if (typeDef.value.rootTyping) {
        this.rootTypings[typeDef.name] = typeDef.value.rootTyping;
      }
    } else if (isScalarType(typeDef)) {
      const scalarDef = typeDef as GraphQLScalarType & {
        extensions?: NexusScalarExtensions;
      };
      if (scalarDef.extensions && scalarDef.extensions.nexus) {
        const { asNexusMethod, rootTyping } = scalarDef.extensions.nexus;
        if (asNexusMethod) {
          this.dynamicInputFields[asNexusMethod] = scalarDef.name;
          this.dynamicOutputFields[asNexusMethod] = typeDef.name;
        }
        if (rootTyping) {
          this.rootTypings[scalarDef.name] = rootTyping;
        }
      }
    }

    if (isNamedType(typeDef)) {
      this.finalTypeMap[typeDef.name] = typeDef;
      this.definedTypeMap[typeDef.name] = typeDef;
      this.typesToWalk.push({ type: "named", value: typeDef });
    } else {
      this.pendingTypeMap[typeDef.name] = typeDef;
    }

    if (isNexusInputObjectTypeDef(typeDef)) {
      this.typesToWalk.push({ type: "input", value: typeDef.value });
    }
    if (isNexusObjectTypeDef(typeDef)) {
      this.typesToWalk.push({ type: "object", value: typeDef.value });
    }
    if (isNexusInterfaceTypeDef(typeDef)) {
      this.typesToWalk.push({ type: "interface", value: typeDef.value });
    }
  }

  walkTypes() {
    let obj;
    while ((obj = this.typesToWalk.shift())) {
      switch (obj.type) {
        case "input":
          this.walkInputType(obj.value);
          break;
        case "interface":
          this.walkInterfaceType(obj.value);
          break;
        case "named":
          this.walkNamedTypes(obj.value);
          break;
        case "object":
          this.walkOutputType(obj.value);
          break;
      }
    }
  }

  getFinalTypeMap<T extends Record<string, GraphQLNamedType>>(): BuildTypes<T> {
    this.finalized = true;
    this.walkTypes();
    // If Query isn't defined, set it to null so it falls through to "missingType"
    if (!this.pendingTypeMap.Query) {
      this.pendingTypeMap.Query = null as any;
    }
    Object.keys(this.pendingTypeMap).forEach((key) => {
      // If we've already constructed the type by this point,
      // via circular dependency resolution don't worry about building it.
      if (this.finalTypeMap[key]) {
        return;
      }
      if (this.definedTypeMap[key]) {
        throw extendError(key);
      }
      this.finalTypeMap[key] = this.getOrBuildType(key);
      this.buildingTypes.clear();
    });
    Object.keys(this.typeExtensionMap).forEach((key) => {
      // If we haven't defined the type, assume it's an object type
      if (this.typeExtensionMap[key] !== null) {
        this.buildObjectType({
          name: key,
          definition() {},
        });
      }
    });
    Object.keys(this.inputTypeExtensionMap).forEach((key) => {
      // If we haven't defined the type, assume it's an object type
      if (this.inputTypeExtensionMap[key] !== null) {
        this.buildInputObjectType({
          name: key,
          definition() {},
        });
      }
    });
    return {
      typeMap: this.finalTypeMap as any,
      dynamicFields: {
        dynamicInputFields: this.dynamicInputFields,
        dynamicOutputFields: this.dynamicOutputFields,
        dynamicOutputProperties: this.dynamicOutputProperties,
      },
      rootTypings: this.rootTypings,
      missingTypes: this.missingTypes,
    };
  }

  buildInputObjectType(
    config: NexusInputObjectTypeConfig<any>
  ): GraphQLInputObjectType {
    const fields: NexusInputFieldDef[] = [];
    const definitionBlock = new InputDefinitionBlock({
      typeName: config.name,
      addField: (field) => fields.push(field),
      addDynamicInputFields: (block, isList) =>
        this.addDynamicInputFields(block, isList),
    });
    config.definition(definitionBlock);
    const extensions = this.inputTypeExtensionMap[config.name];
    if (extensions) {
      extensions.forEach((extension) => {
        extension.definition(definitionBlock);
      });
    }
    this.inputTypeExtensionMap[config.name] = null;
    return this.finalize(
      new GraphQLInputObjectType({
        name: config.name,
        fields: () => this.buildInputObjectFields(fields, config),
        description: config.description,
      })
    );
  }

  buildObjectType(config: NexusObjectTypeConfig<any>) {
    const fields: NexusOutputFieldDef[] = [];
    const interfaces: Implemented[] = [];
    const definitionBlock = new ObjectDefinitionBlock({
      typeName: config.name,
      addField: (fieldDef) => fields.push(fieldDef),
      addInterfaces: (interfaceDefs) => interfaces.push(...interfaceDefs),
<<<<<<< HEAD
      addDynamicOutputFields: (block, isList) =>
        this.addDynamicOutputFields(block, isList),
=======
      addFieldModifications(mods) {
        modifications[mods.field] = modifications[mods.field] || [];
        modifications[mods.field].push(mods);
      },
      addDynamicOutputMembers: (block, isList) =>
        this.addDynamicOutputMembers(block, isList),
>>>>>>> 41fe99df
    });
    config.definition(definitionBlock);
    const extensions = this.typeExtensionMap[config.name];
    if (extensions) {
      extensions.forEach((extension) => {
        extension.definition(definitionBlock);
      });
    }
    this.typeExtensionMap[config.name] = null;
    if (config.rootTyping) {
      this.rootTypings[config.name] = config.rootTyping;
    }

    const partialObjectConfig: Omit<
      GraphQLObjectTypeConfig<any, any>,
      "fields" | "interfaces"
    > = {
      name: config.name,
      description: config.description,
    };

    return this.finalize(
      new GraphQLObjectType({
        ...partialObjectConfig,
        interfaces: () => interfaces.map((i) => this.getInterface(i)),
        fields: () => {
          const allFieldsMap: GraphQLFieldConfigMap<any, any> = {};
          const allInterfaces = interfaces.map((i) => this.getInterface(i));
          allInterfaces.forEach((i) => {
            const interfaceFields = i.getFields();
            // Take the interface fields and reconstruct them with plugins, etc.
            Object.keys(interfaceFields).forEach((iFieldName) => {
              const interfaceField = interfaceFields[iFieldName];
              allFieldsMap[iFieldName] = this.buildInterfaceFieldForObject(
                interfaceField,
                config
              );
            });
          });
          fields.forEach((field) => {
            allFieldsMap[field.name] = this.buildObjectField(field, config);
          });
          return allFieldsMap;
        },
      })
    );
  }

  buildInterfaceType(config: NexusInterfaceTypeConfig<any>) {
    const { name, description } = config;
    let resolveType: AbstractTypeResolver<string> | undefined;
    const fields: NexusOutputFieldDef[] = [];
    const definitionBlock = new InterfaceDefinitionBlock({
      typeName: config.name,
      addField: (field) => fields.push(field),
      setResolveType: (fn) => (resolveType = fn),
      addDynamicOutputMembers: (block, isList) =>
        this.addDynamicOutputMembers(block, isList),
    });
    config.definition(definitionBlock);
    const extensions = this.typeExtensionMap[config.name];
    if (extensions) {
      extensions.forEach((extension) => {
        extension.definition(definitionBlock);
      });
    }
    if (!resolveType) {
      resolveType = this.missingResolveType(config.name, "interface");
    }
    if (config.rootTyping) {
      this.rootTypings[config.name] = config.rootTyping;
    }
    return this.finalize(
      new GraphQLInterfaceType({
        name,
        fields: () => {
          const allInterfaceFields: GraphQLFieldConfigMap<any, any> = {};
          fields.forEach((field) => {
            allInterfaceFields[field.name] = this.buildInterfaceField(
              field,
              config
            );
          });
          return allInterfaceFields;
        },
        resolveType,
        description,
      })
    );
  }

  buildEnumType(config: EnumTypeConfig<any>) {
    const { members } = config;
    const values: GraphQLEnumValueConfigMap = {};
    if (Array.isArray(members)) {
      members.forEach((m) => {
        if (typeof m === "string") {
          values[m] = { value: m };
        } else {
          values[m.name] = {
            value: typeof m.value === "undefined" ? m.name : m.value,
            deprecationReason: m.deprecation,
            description: m.description,
          };
        }
      });
    } else {
      Object.keys(members)
        // members can potentially be a TypeScript enum.
        // The compiled version of this enum will be the members object,
        // numeric enums members also get a reverse mapping from enum values to enum names.
        // In these cases we have to ensure we don't include these reverse mapping keys.
        // See: https://www.typescriptlang.org/docs/handbook/enums.html
        .filter((key) => isNaN(+key))
        .forEach((key) => {
          assertValidName(key);

          values[key] = {
            value: (members as Record<string, string | number | symbol>)[key],
          };
        });
    }
    if (!Object.keys(values).length) {
      throw new Error(
        `GraphQL Nexus: Enum ${config.name} must have at least one member`
      );
    }
    if (config.rootTyping) {
      this.rootTypings[config.name] = config.rootTyping;
    }
    return this.finalize(
      new GraphQLEnumType({
        name: config.name,
        values: values,
        description: config.description,
      })
    );
  }

  buildUnionType(config: NexusUnionTypeConfig<any>) {
    let members: UnionMembers | undefined;
    let resolveType: AbstractTypeResolver<string> | undefined;
    config.definition(
      new UnionDefinitionBlock({
        setResolveType: (fn) => (resolveType = fn),
        addUnionMembers: (unionMembers) => (members = unionMembers),
      })
    );
    if (!resolveType) {
      resolveType = this.missingResolveType(config.name, "union");
    }
    if (config.rootTyping) {
      this.rootTypings[config.name] = config.rootTyping;
    }
    return this.finalize(
      new GraphQLUnionType({
        name: config.name,
        resolveType,
        description: config.description,
        types: () => this.buildUnionMembers(config.name, members),
      })
    );
  }

  buildScalarType(config: NexusScalarTypeConfig<string>): GraphQLScalarType {
    if (config.rootTyping) {
      this.rootTypings[config.name] = config.rootTyping;
    }
    return this.finalize(new GraphQLScalarType(config));
  }

  protected finalize<T extends GraphQLNamedType>(type: T): T {
    this.finalTypeMap[type.name] = type;
    return type;
  }

  protected missingType(
    typeName: string,
    fromObject: boolean = false
  ): GraphQLNamedType {
    invariantGuard(typeName);
    let foundType: GraphQLNamedType | undefined;
    if (this.config.findMissingType instanceof Function) {
      foundType = this.config.findMissingType(typeName);
    }
    if (typeName === "Query" && !foundType) {
      return new GraphQLObjectType({
        name: "Query",
        fields: {
          ok: {
            type: GraphQLNonNull(GraphQLBoolean),
            resolve: () => true,
          },
        },
      });
    }
    if (!this.missingTypes[typeName]) {
      this.missingTypes[typeName] = { fromObject };
    }
    return UNKNOWN_TYPE_SCALAR;
  }

  protected buildUnionMembers(
    unionName: string,
    members: UnionMembers | undefined
  ) {
    const unionMembers: GraphQLObjectType[] = [];
    if (!members) {
      throw new Error(
        `Missing Union members for ${unionName}.` +
          `Make sure to call the t.members(...) method in the union blocks`
      );
    }
    members.forEach((member) => {
      if (isNexusObjectTypeDef(member)) {
        this.addType(member);
      }
      unionMembers.push(this.getObjectType(member));
    });
    if (!unionMembers.length) {
      throw new Error(
        `GraphQL Nexus: Union ${unionName} must have at least one member type`
      );
    }
    return unionMembers;
  }

  protected buildInputObjectFields(
    fields: NexusInputFieldDef[],
    typeConfig: NexusInputObjectTypeConfig<string>
  ): GraphQLInputFieldConfigMap {
    const fieldMap: GraphQLInputFieldConfigMap = {};
    fields.forEach((field) => {
      fieldMap[field.name] = this.buildInputObjectField(field, typeConfig);
    });
    return fieldMap;
  }

  protected buildObjectField(
    fieldConfig: NexusOutputFieldDef,
    typeConfig: NexusObjectTypeConfig<string>
  ): GraphQLFieldConfig<any, any> {
    if (!fieldConfig.type) {
      throw new Error(
        `Missing required "type" field for ${typeConfig.name}.${
          fieldConfig.name
        }`
      );
    }
    const partialFieldConfig: Omit<GraphQLFieldConfig<any, any>, "resolve"> = {
      type: this.decorateType(
        this.getOutputType(fieldConfig.type),
        fieldConfig.list,
        this.outputNonNull(typeConfig, fieldConfig)
      ),
      args: this.buildArgs(fieldConfig.args || {}, typeConfig),
      description: fieldConfig.description,
      deprecationReason: fieldConfig.deprecation,
      subscribe: this.getSubscribe(fieldConfig),
    };
    return {
      ...partialFieldConfig,
      resolve: this.getResolver({
        typeName: typeConfig.name,
        fieldName: fieldConfig.name,
        nexusTypeConfig: typeConfig,
        graphqlFieldConfig: partialFieldConfig,
        resolve: fieldConfig.resolve,
      }),
    };
  }

  protected buildInterfaceField(
    fieldConfig: NexusOutputFieldDef,
    typeConfig: NexusInterfaceTypeConfig<string>
  ): GraphQLFieldConfig<any, any> {
    if (!fieldConfig.type) {
      throw new Error(
        `Missing required "type" field for ${typeConfig.name}.${
          fieldConfig.name
        }`
      );
    }
    return {
      type: this.decorateType(
        this.getOutputType(fieldConfig.type),
        fieldConfig.list,
        this.outputNonNull(typeConfig, fieldConfig)
      ),
      args: this.buildArgs(fieldConfig.args || {}, typeConfig),
      resolve: fieldConfig.resolve,
      description: fieldConfig.description,
      deprecationReason: fieldConfig.deprecation,
      subscribe: undefined,
    };
  }

  protected buildInterfaceFieldForObject(
    fieldConfig: GraphQLField<any, any>,
    typeConfig: NexusObjectTypeConfig<string>
  ): GraphQLFieldConfig<any, any> {
    const { isDeprecated, deprecationReason, ...rest } = fieldConfig;
    const partialFieldConfig: Omit<GraphQLFieldConfig<any, any>, "resolve"> = {
      ...rest,
      args: argsToConfig(rest.args),
      deprecationReason: isDeprecated ? deprecationReason : undefined,
    };
    return {
      ...partialFieldConfig,
      resolve: this.getResolver({
        fieldName: fieldConfig.name,
        typeName: typeConfig.name,
        // nexusFieldConfig: fieldConfig, - todo, get this from an interface lookup
        nexusTypeConfig: typeConfig,
        graphqlFieldConfig: partialFieldConfig,
        resolve: fieldConfig.resolve,
      }),
    };
  }

  protected buildInputObjectField(
    field: NexusInputFieldDef,
    typeConfig: NexusInputObjectTypeConfig<any>
  ): GraphQLInputFieldConfig {
    return {
      type: this.decorateType(
        this.getInputType(field.type),
        field.list,
        this.inputNonNull(typeConfig, field)
      ),
      defaultValue: field.default,
      description: field.description,
    };
  }

  protected buildArgs(
    args: ArgsRecord,
    typeConfig: NexusObjectTypeConfig<string> | NexusInterfaceTypeConfig<string>
  ): GraphQLFieldConfigArgumentMap {
    const allArgs: GraphQLFieldConfigArgumentMap = {};
    Object.keys(args).forEach((argName) => {
      const argDef = normalizeArg(args[argName]).value;
      allArgs[argName] = {
        type: this.decorateType(
          this.getInputType(argDef.type),
          argDef.list,
          this.inputNonNull(typeConfig, argDef)
        ),
        description: argDef.description,
        defaultValue: argDef.default,
      };
    });
    return allArgs;
  }

  protected inputNonNull(
    typeDef:
      | NexusObjectTypeConfig<any>
      | NexusInterfaceTypeConfig<any>
      | NexusInputObjectTypeConfig<any>,
    field: NexusInputFieldDef | NexusArgConfig<any>
  ): boolean {
    const { nullable, required } = field;
    const { name, nonNullDefaults = {} } = typeDef;
    if (typeof nullable !== "undefined" && typeof required !== "undefined") {
      throw new Error(`Cannot set both nullable & required on ${name}`);
    }
    if (typeof nullable !== "undefined") {
      return !nullable;
    }
    if (typeof required !== "undefined") {
      return required;
    }
    // Null by default
    return firstDefined(
      nonNullDefaults.input,
      this.nonNullDefaults.input,
      false
    );
  }

  protected outputNonNull(
    typeDef: NexusObjectTypeConfig<any> | NexusInterfaceTypeConfig<any>,
    field: NexusOutputFieldDef
  ): boolean {
    const { nullable } = field;
    const { nonNullDefaults = {} } = typeDef;
    if (typeof nullable !== "undefined") {
      return !nullable;
    }
    // Non-Null by default
    return firstDefined(
      nonNullDefaults.output,
      this.nonNullDefaults.output,
      true
    );
  }

  protected decorateType<T extends GraphQLNamedType>(
    type: T,
    list: null | undefined | true | boolean[],
    isNonNull: boolean
  ): T {
    if (list) {
      type = this.decorateList(type, list);
    }
    return (isNonNull ? GraphQLNonNull(type) : type) as T;
  }

  protected decorateList<T extends GraphQLOutputType | GraphQLInputType>(
    type: T,
    list: true | boolean[]
  ): T {
    let finalType = type;
    if (!Array.isArray(list)) {
      return GraphQLList(GraphQLNonNull(type)) as T;
    }
    if (Array.isArray(list)) {
      for (let i = 0; i < list.length; i++) {
        const isNull = !list[i];
        if (!isNull) {
          finalType = GraphQLNonNull(finalType) as T;
        }
        finalType = GraphQLList(finalType) as T;
      }
    }
    return finalType;
  }

  protected getInterface(
    name: string | NexusInterfaceTypeDef<string>
  ): GraphQLInterfaceType {
    const type = this.getOrBuildType(name);
    if (!isInterfaceType(type)) {
      throw new Error(
        `Expected ${name} to be an interfaceType, saw ${type.constructor.name}`
      );
    }
    return type;
  }

  protected getEnum(name: string): GraphQLEnumType {
    const type = this.getOrBuildType(name);
    if (!isEnumType(type)) {
      throw new Error(
        `Expected ${name} to be an enumType, saw ${type.constructor.name}`
      );
    }
    return type;
  }

  protected getUnion(name: string): GraphQLUnionType {
    const type = this.getOrBuildType(name);
    if (!isUnionType(type)) {
      throw new Error(
        `Expected ${name} to be a unionType, saw ${type.constructor.name}`
      );
    }
    return type;
  }

  protected getInputObjectType(name: string): GraphQLInputObjectType {
    const type = this.getOrBuildType(name);
    if (!isInputObjectType(type)) {
      throw new Error(
        `Expected ${name} to be a valid input type, saw ${
          type.constructor.name
        }`
      );
    }
    return type;
  }

  protected getInputType(
    name:
      | string
      | AllNexusInputTypeDefs
      | NexusWrappedType<AllNexusInputTypeDefs>
  ): GraphQLPossibleInputs {
    const type = this.getOrBuildType(name);
    if (!isInputObjectType(type) && !isLeafType(type)) {
      throw new Error(
        `Expected ${name} to be a possible input type, saw ${
          type.constructor.name
        }`
      );
    }
    return type;
  }

  protected getOutputType(
    name: string | AllNexusOutputTypeDefs | NexusWrappedType<any>
  ): GraphQLPossibleOutputs {
    const type = this.getOrBuildType(name);
    if (!isOutputType(type)) {
      throw new Error(
        `Expected ${name} to be a valid output type, saw ${
          type.constructor.name
        }`
      );
    }
    return type;
  }

  protected getObjectType(
    name: string | NexusObjectTypeDef<string>
  ): GraphQLObjectType {
    if (isNexusNamedTypeDef(name)) {
      return this.getObjectType(name.name);
    }
    const type = this.getOrBuildType(name);
    if (!isObjectType(type)) {
      throw new Error(
        `Expected ${name} to be a objectType, saw ${type.constructor.name}`
      );
    }
    return type;
  }

  protected getOrBuildType(
    name:
      | string
      | AllNexusNamedTypeDefs
      | NexusWrappedType<AllNexusNamedTypeDefs>,
    fromObject: boolean = false
  ): GraphQLNamedType {
    invariantGuard(name);
    if (isNexusNamedTypeDef(name) || isNexusWrappedType(name)) {
      return this.getOrBuildType(name.name, true);
    }
    if (SCALARS[name]) {
      return SCALARS[name];
    }
    if (this.finalTypeMap[name]) {
      return this.finalTypeMap[name];
    }
    if (this.buildingTypes.has(name)) {
      throw new Error(
        `GraphQL Nexus: Circular dependency detected, while building types ${Array.from(
          this.buildingTypes
        )}`
      );
    }
    const pendingType = this.pendingTypeMap[name];
    if (isNexusNamedTypeDef(pendingType)) {
      this.buildingTypes.add(pendingType.name);
      if (isNexusObjectTypeDef(pendingType)) {
        return this.buildObjectType(pendingType.value);
      } else if (isNexusInterfaceTypeDef(pendingType)) {
        return this.buildInterfaceType(pendingType.value);
      } else if (isNexusEnumTypeDef(pendingType)) {
        return this.buildEnumType(pendingType.value);
      } else if (isNexusScalarTypeDef(pendingType)) {
        return this.buildScalarType(pendingType.value);
      } else if (isNexusInputObjectTypeDef(pendingType)) {
        return this.buildInputObjectType(pendingType.value);
      } else if (isNexusUnionTypeDef(pendingType)) {
        return this.buildUnionType(pendingType.value);
      }
    }
    return this.missingType(name, fromObject);
  }

  protected getSubscribe(fieldConfig: NexusOutputFieldDef) {
    let subscribe: undefined | GraphQLFieldResolver<any, any>;
    if (fieldConfig.subscribe) {
      subscribe = fieldConfig.subscribe;
    }
    return subscribe;
  }

  protected getResolver(getResolverConfig: GetResolverConfig) {
    let resolver: undefined | GraphQLFieldResolver<any, any>;
    if (getResolverConfig.resolve) {
      resolver = getResolverConfig.resolve;
    }
    if (!resolver && getResolverConfig.nexusTypeConfig) {
      resolver = (getResolverConfig.nexusTypeConfig as NexusObjectTypeConfig<
        any
      >).defaultResolver;
    }
    let finalResolver = resolver;
    if (this.plugins.length) {
      const before: [string, PluginVisitBefore][] = [];
      const after: [string, PluginVisitAfter][] = [];
      // Execute all of the plugins for each individual resolver.
      for (let i = 0; i < this.plugins.length; i++) {
        const addedPlugin = this.plugins[i].config;
        if (addedPlugin.pluginDefinition) {
          const returnDef = addedPlugin.pluginDefinition({
            ...getResolverConfig,
            nexusSchemaConfig: this.config,
            mutableObj: {},
          });
          if (returnDef) {
            if (returnDef.before) {
              before.push([addedPlugin.name, returnDef.before]);
            }
            if (returnDef.after) {
              after.push([addedPlugin.name, returnDef.after]);
            }
          }
        }
      }
      if (before.length) {
        finalResolver = wrapPluginsBefore(
          resolver || defaultFieldResolver,
          before
        );
      }
      if (after.length) {
        finalResolver = wrapPluginsAfter(
          resolver || defaultFieldResolver,
          after
        );
      }
    }
    if (resolver && finalResolver) {
      (resolver as WrappedResolver).nexusWrappedResolver = finalResolver;
    }
    return resolver;
  }

  missingResolveType(name: string, location: "union" | "interface") {
    console.error(
      new Error(
        `Missing resolveType for the ${name} ${location}.` +
          `Be sure to add one in the definition block for the type, ` +
          `or t.resolveType(() => null) if you don't want to implement yet`
      )
    );
    return () => null;
  }

  protected walkInputType<T extends NexusShapedInput>(obj: T) {
    const definitionBlock = new InputDefinitionBlock({
      typeName: obj.name,
      addField: (f) => this.maybeTraverseInputType(f),
      addDynamicInputFields: (block, isList) =>
        this.addDynamicInputFields(block, isList),
    });
    obj.definition(definitionBlock);
    return obj;
  }

  addDynamicInputFields(block: InputDefinitionBlock<any>, isList: boolean) {
    eachObj(this.dynamicInputFields, (val, methodName) => {
      if (typeof val === "string") {
        return this.addDynamicScalar(methodName, val, block);
      }
      // @ts-ignore
      block[methodName] = (...args: any[]) => {
        const config = isList ? [args[0], { list: isList, ...args[1] }] : args;
        return val.value.factory({
          args: config,
          typeDef: block,
          builder: this,
          typeName: block.typeName,
        });
      };
    });
  }

  addDynamicOutputMembers(block: OutputDefinitionBlock<any>, isList: boolean) {
    eachObj(this.dynamicOutputFields, (val, methodName) => {
      if (typeof val === "string") {
        return this.addDynamicScalar(methodName, val, block);
      }
      // @ts-ignore
      block[methodName] = (...args: any[]) => {
        const config = isList ? [args[0], { list: isList, ...args[1] }] : args;
        return val.value.factory({
          args: config,
          typeDef: block,
          builder: this,
          typeName: block.typeName,
        });
      };
    });
    eachObj(this.dynamicOutputProperties, (val, propertyName) => {
      Object.defineProperty(block, propertyName, {
        get() {
          return val.value.factory({
            typeDef: block,
            builder: this,
            typeName: block.typeName,
          });
        },
        enumerable: true,
      });
    });
  }

  addDynamicScalar(
    methodName: string,
    typeName: string,
    block: OutputDefinitionBlock<any> | InputDefinitionBlock<any>
  ) {
    // @ts-ignore
    block[methodName] = (fieldName: string, opts: any) => {
      let fieldConfig = {
        type: typeName,
      };

      if (typeof opts === "function") {
        // @ts-ignore
        fieldConfig.resolve = opts;
      } else {
        fieldConfig = { ...fieldConfig, ...opts };
      }

      // @ts-ignore
      block.field(fieldName, fieldConfig);
    };
  }

  protected walkOutputType<T extends NexusShapedOutput>(obj: T) {
    const definitionBlock = new ObjectDefinitionBlock({
      typeName: obj.name,
      addInterfaces: () => {},
      addField: (f) => this.maybeTraverseOutputType(f),
      addDynamicOutputMembers: (block, isList) =>
        this.addDynamicOutputMembers(block, isList),
    });
    obj.definition(definitionBlock);
    return obj;
  }

  protected walkInterfaceType(obj: NexusInterfaceTypeConfig<any>) {
    const definitionBlock = new InterfaceDefinitionBlock({
      typeName: obj.name,
      setResolveType: () => {},
      addField: (f) => this.maybeTraverseOutputType(f),
      addDynamicOutputMembers: (block, isList) =>
        this.addDynamicOutputMembers(block, isList),
    });
    obj.definition(definitionBlock);
    return obj;
  }

  protected maybeTraverseOutputType(type: NexusOutputFieldDef) {
    const { args, type: fieldType } = type;
    if (typeof fieldType !== "string" && !isNexusWrappedType(fieldType)) {
      this.addType(fieldType);
    }
    if (args) {
      eachObj(args, (val) => {
        const t = isNexusArgDef(val) ? val.value.type : val;
        if (typeof t !== "string" && !isNexusWrappedType(t)) {
          this.addType(t);
        }
      });
    }
  }

  protected maybeTraverseInputType(type: NexusInputFieldDef) {
    const { type: fieldType } = type;
    if (typeof fieldType !== "string" && !isNexusWrappedType(fieldType)) {
      this.addType(fieldType);
    }
  }

  protected walkNamedTypes(namedType: GraphQLNamedType) {
    if (isObjectType(namedType)) {
      eachObj(namedType.getFields(), (val) => this.addObjectField(val));
    }
    if (isInterfaceType(namedType)) {
      eachObj(namedType.getFields(), (val) => this.addObjectField(val));
    }
    if (isInputObjectType(namedType)) {
      eachObj(namedType.getFields(), (val) =>
        this.addType(getNamedType(val.type))
      );
    }
  }

  protected addObjectField(obj: GraphQLField<any, any>) {
    this.addType(getNamedType(obj.type));
    if (obj.args) {
      obj.args.forEach((val) => this.addType(getNamedType(val.type)));
    }
  }
}

function extendError(name: string) {
  return new Error(
    `${name} was already defined and imported as a type, check the docs for extending types`
  );
}

export type DynamicFieldDefs = {
  dynamicInputFields: DynamicInputFields;
  dynamicOutputFields: DynamicOutputFields;
  dynamicOutputProperties: DynamicOutputProperties;
};

export interface BuildTypes<
  TypeMapDefs extends Record<string, GraphQLNamedType> = any
> {
  typeMap: TypeMapDefs;
  dynamicFields: DynamicFieldDefs;
  rootTypings: RootTypings;
  missingTypes: Record<string, MissingType>;
}

/**
 * Builds the types, normalizing the "types" passed into the schema for a
 * better developer experience. This is primarily useful for testing
 * type generation
 */
function addTypes(builder: SchemaBuilder, types: any) {
  if (!types) {
    return;
  }
  if (isNexusWrappedType(types)) {
    addTypes(builder, types.fn(builder));
    return;
  }
  if (
    isNexusNamedTypeDef(types) ||
    isNexusExtendTypeDef(types) ||
    isNexusExtendInputTypeDef(types) ||
    isNamedType(types) ||
    isNexusDynamicInputMethod(types) ||
    isNexusDynamicOutputMethod(types)
  ) {
    builder.addType(types);
  } else if (Array.isArray(types)) {
    types.forEach((typeDef) => addTypes(builder, typeDef));
  } else if (isObject(types)) {
    Object.keys(types).forEach((key) => addTypes(builder, types[key]));
  }
}

export type NexusSchemaExtensions = {
  rootTypings: RootTypings;
  dynamicFields: DynamicFieldDefs;
};

export type NexusSchema = GraphQLSchema & {
  extensions: Record<string, any> & { nexus: NexusSchemaExtensions };
};

export type MakeSchemaInternalValue = {
  schema: NexusSchema;
  builder: SchemaBuilder;
  missingTypes: Record<string, MissingType>;
};

/**
 * Builds the schema, we may return more than just the schema
 * from this one day.
 */
export function makeSchemaInternal(
  config: SchemaConfig
): MakeSchemaInternalValue {
  const builder = new SchemaBuilder(config);
  const {
    typeMap,
    dynamicFields,
    rootTypings,
    missingTypes,
  } = builder.getFinalTypeMap();
  let { Query, Mutation, Subscription } = typeMap;

  if (!isObjectType(Query)) {
    throw new Error(
      `Expected Query to be a objectType, saw ${Query.constructor.name}`
    );
  }
  if (Mutation && !isObjectType(Mutation)) {
    throw new Error(
      `Expected Mutation to be a objectType, saw ${Mutation.constructor.name}`
    );
  }
  if (Subscription && !isObjectType(Subscription)) {
    throw new Error(
      `Expected Subscription to be a objectType, saw ${
        Subscription.constructor.name
      }`
    );
  }

  const schema = new GraphQLSchema({
    query: Query,
    mutation: Mutation,
    subscription: Subscription,
    types: objValues(typeMap),
  }) as NexusSchema;

  // Loosely related to https://github.com/graphql/graphql-js/issues/1527#issuecomment-457828990
  schema.extensions = {
    ...schema.extensions,
    nexus: {
      rootTypings,
      dynamicFields,
    },
  };
  return { schema, builder, missingTypes };
}

/**
 * Defines the GraphQL schema, by combining the GraphQL types defined
 * by the GraphQL Nexus layer or any manually defined GraphQLType objects.
 *
 * Requires at least one type be named "Query", which will be used as the
 * root query type.
 */
export function makeSchema(config: SchemaConfig): NexusSchema {
  const { schema, builder, missingTypes } = makeSchemaInternal(config);

  // Only in development envs do we want to worry about regenerating the
  // schema definition and/or generated types.
  const {
    shouldGenerateArtifacts = Boolean(
      !process.env.NODE_ENV || process.env.NODE_ENV === "development"
    ),
  } = config;

  let dfd: Deferred | undefined;

  if (shouldGenerateArtifacts) {
    dfd = deferred();
    // Generating in the next tick allows us to use the schema
    // in the optional thunk for the typegen config
    new TypegenMetadata(builder, schema)
      .generateArtifacts()
      .then(dfd.resolve)
      .catch(dfd.reject);
  }

  assertNoMissingTypes(schema, missingTypes, dfd, config.onReady);

  return schema;
}

function invariantGuard(val: any) {
  if (!Boolean(val)) {
    throw new Error(
      "Nexus Error: This should never happen, " +
        "please check your code or open a GitHub ticket if you believe this is an issue with Nexus"
    );
  }
}

function normalizeArg(
  argVal:
    | NexusArgDef<string>
    | GetGen<"allInputTypes", string>
    | AllNexusInputTypeDefs<string>
): NexusArgDef<string> {
  if (isNexusArgDef(argVal)) {
    return argVal;
  }
  return arg({ type: argVal });
}

export type GetResolverConfig = Omit<
  PluginDefinitionInfo,
  "nexusSchemaConfig" | "mutableObj"
> & { resolve: GraphQLFieldResolver<any, any> | undefined };

/**
 * If there are any missing types, we want to throw those after the schema is output, so
 * we are able to generate the types properly.
 *
 * @param schema
 * @param missingTypes
 */
export function assertNoMissingTypes(
  schema: GraphQLSchema,
  missingTypes: Record<string, MissingType>,
  dfd?: Deferred,
  onReady?: (err?: Error) => void
) {
  const missingTypesNames = Object.keys(missingTypes);
  const schemaTypeMap = schema.getTypeMap();
  const schemaTypeNames = Object.keys(schemaTypeMap).filter(
    (typeName) => !isUnknownType(schemaTypeMap[typeName])
  );
  if (missingTypesNames.length > 0) {
    const errors = missingTypesNames
      .map((typeName) => {
        const { fromObject } = missingTypes[typeName];
        if (fromObject) {
          return `- Looks like you forgot to import ${typeName} in the root "types" passed to Nexus makeSchema`;
        }
        const suggestions = suggestionList(typeName, schemaTypeNames);
        let suggestionsString = "";
        if (suggestions.length > 0) {
          suggestionsString = ` or mean ${suggestions.join(", ")}`;
        }
        return `- Missing type ${typeName}, did you forget to import a type to the root query${suggestionsString}?`;
      })
      .join("\n");
    const err = new Error("\n" + errors);
    if (dfd) {
      dfd.promise
        .catch((e) => {
          console.error(e);
        })
        .then(() => {
          if (onReady) {
            onReady(err);
          }
          process.nextTick(() => {
            throw err;
          });
        })
        .catch(() => {});
    } else {
      if (onReady) {
        onReady(err);
      }
      throw err;
    }
  } else if (onReady) {
    if (dfd) {
      dfd.promise.then(() => onReady(), onReady);
    } else {
      onReady();
    }
  }
}<|MERGE_RESOLUTION|>--- conflicted
+++ resolved
@@ -104,6 +104,7 @@
   RootTypings,
   Omit,
   MissingType,
+  GraphQLNamedInputType,
 } from "./definitions/_types";
 import { TypegenAutoConfigOptions } from "./typegenAutoConfig";
 import { TypegenMetadata, TypegenFormatFn } from "./typegenMetadata";
@@ -124,7 +125,6 @@
   NexusExtendInputTypeConfig,
 } from "./definitions/extendInputType";
 import { DynamicInputMethodDef, DynamicOutputMethodDef } from "./dynamicMethod";
-<<<<<<< HEAD
 import {
   PluginDef,
   wrapPluginsBefore,
@@ -134,9 +134,7 @@
   PluginDefinitionInfo,
 } from "./plugin";
 import { decorateType } from "./definitions/decorateType";
-=======
 import { DynamicOutputPropertyDef } from "./dynamicProperty";
->>>>>>> 41fe99df
 
 export type Maybe<T> = T | null;
 
@@ -420,6 +418,7 @@
       | GraphQLNamedType
       | DynamicInputMethodDef<string>
       | DynamicOutputMethodDef<string>
+      | DynamicOutputPropertyDef<string>
   ) {
     if (isNexusDynamicInputMethod(typeDef)) {
       this.dynamicInputFields[typeDef.name] = typeDef;
@@ -605,17 +604,8 @@
       typeName: config.name,
       addField: (fieldDef) => fields.push(fieldDef),
       addInterfaces: (interfaceDefs) => interfaces.push(...interfaceDefs),
-<<<<<<< HEAD
-      addDynamicOutputFields: (block, isList) =>
-        this.addDynamicOutputFields(block, isList),
-=======
-      addFieldModifications(mods) {
-        modifications[mods.field] = modifications[mods.field] || [];
-        modifications[mods.field].push(mods);
-      },
       addDynamicOutputMembers: (block, isList) =>
         this.addDynamicOutputMembers(block, isList),
->>>>>>> 41fe99df
     });
     config.definition(definitionBlock);
     const extensions = this.typeExtensionMap[config.name];
@@ -1092,9 +1082,13 @@
   protected getInputType(
     name:
       | string
+      | GraphQLNamedInputType
       | AllNexusInputTypeDefs
       | NexusWrappedType<AllNexusInputTypeDefs>
   ): GraphQLPossibleInputs {
+    if (isNamedType(name)) {
+      return name;
+    }
     const type = this.getOrBuildType(name);
     if (!isInputObjectType(type) && !isLeafType(type)) {
       throw new Error(
@@ -1440,7 +1434,8 @@
     isNexusExtendInputTypeDef(types) ||
     isNamedType(types) ||
     isNexusDynamicInputMethod(types) ||
-    isNexusDynamicOutputMethod(types)
+    isNexusDynamicOutputMethod(types) ||
+    isNexusDynamicOutputProperty(types)
   ) {
     builder.addType(types);
   } else if (Array.isArray(types)) {
@@ -1614,18 +1609,15 @@
     const err = new Error("\n" + errors);
     if (dfd) {
       dfd.promise
+        .then(() => Promise.reject(err))
         .catch((e) => {
-          console.error(e);
-        })
-        .then(() => {
           if (onReady) {
-            onReady(err);
+            onReady(e);
           }
           process.nextTick(() => {
             throw err;
           });
-        })
-        .catch(() => {});
+        });
     } else {
       if (onReady) {
         onReady(err);
