import {
  assertValidName,
  defaultFieldResolver,
  getNamedType,
  GraphQLBoolean,
  GraphQLEnumType,
  GraphQLEnumValueConfigMap,
  GraphQLField,
  GraphQLFieldConfig,
  GraphQLFieldConfigArgumentMap,
  GraphQLFieldConfigMap,
  GraphQLFieldResolver,
  GraphQLFloat,
  GraphQLID,
  GraphQLInputFieldConfig,
  GraphQLInputFieldConfigMap,
  GraphQLInputObjectType,
  GraphQLInputType,
  GraphQLInt,
  GraphQLInterfaceType,
  GraphQLList,
  GraphQLNamedType,
  GraphQLNonNull,
  GraphQLObjectType,
  GraphQLOutputType,
  GraphQLScalarType,
  GraphQLSchema,
  GraphQLString,
  GraphQLType,
  GraphQLUnionType,
  isInputObjectType,
  isInterfaceType,
  isLeafType,
  isNamedType,
  isObjectType,
  isOutputType,
  isScalarType,
  isSchema,
  isUnionType,
  isWrappingType,
  printSchema,
} from 'graphql'
import {
  GraphQLPossibleInputs,
  GraphQLPossibleOutputs,
  MissingType,
  NexusFeaturesInput,
  NexusGraphQLFieldConfig,
  NexusGraphQLInputObjectTypeConfig,
  NexusGraphQLInterfaceTypeConfig,
  NexusGraphQLObjectTypeConfig,
  NexusGraphQLSchema,
  NonNullConfig,
  RootTypings,
} from './definitions/_types'
import { arg, ArgsRecord, NexusArgConfig, NexusArgDef } from './definitions/args'
import {
  InputDefinitionBlock,
  NexusInputFieldDef,
  NexusOutputFieldDef,
  OutputDefinitionBlock,
} from './definitions/definitionBlocks'
import { EnumTypeConfig } from './definitions/enumType'
import { NexusExtendInputTypeConfig, NexusExtendInputTypeDef } from './definitions/extendInputType'
import { NexusExtendTypeConfig, NexusExtendTypeDef } from './definitions/extendType'
import { NexusInputObjectTypeConfig } from './definitions/inputObjectType'
import {
  Implemented,
  InterfaceDefinitionBlock,
  NexusInterfaceTypeConfig,
  NexusInterfaceTypeDef,
} from './definitions/interfaceType'
import { NexusObjectTypeConfig, NexusObjectTypeDef, ObjectDefinitionBlock } from './definitions/objectType'
import { NexusScalarExtensions, NexusScalarTypeConfig } from './definitions/scalarType'
import { NexusUnionTypeConfig, UnionDefinitionBlock, UnionMembers } from './definitions/unionType'
import {
  AllNexusInputTypeDefs,
  AllNexusNamedTypeDefs,
  AllNexusOutputTypeDefs,
  isNexusArgDef,
  isNexusDynamicInputMethod,
  isNexusDynamicOutputMethod,
  isNexusDynamicOutputProperty,
  isNexusEnumTypeDef,
  isNexusExtendInputTypeDef,
  isNexusExtendTypeDef,
  isNexusInputObjectTypeDef,
  isNexusInterfaceTypeDef,
  isNexusNamedTypeDef,
  isNexusObjectTypeDef,
  isNexusPlugin,
  isNexusScalarTypeDef,
  isNexusUnionTypeDef,
} from './definitions/wrapping'
<<<<<<< HEAD
import {
  GraphQLPossibleInputs,
  GraphQLPossibleOutputs,
  MissingType,
  NexusGraphQLFieldConfig,
  NexusGraphQLInputObjectTypeConfig,
  NexusGraphQLInterfaceTypeConfig,
  NexusGraphQLObjectTypeConfig,
  NexusGraphQLSchema,
  NonNullConfig,
  RootTypings,
  TypingImport,
} from './definitions/_types'
=======
>>>>>>> d8571213
import { DynamicInputMethodDef, DynamicOutputMethodDef } from './dynamicMethod'
import { DynamicOutputPropertyDef } from './dynamicProperty'
import {
  NexusFieldExtension,
  NexusInputObjectTypeExtension,
  NexusInterfaceTypeExtension,
  NexusObjectTypeExtension,
  NexusSchemaExtension,
} from './extensions'
import {
  composeMiddlewareFns,
  CreateFieldResolverInfo,
  MiddlewareFn,
  NexusPlugin,
  PluginConfig,
} from './plugin'
import { fieldAuthorizePlugin } from './plugins/fieldAuthorizePlugin'
import { TypegenAutoConfigOptions } from './typegenAutoConfig'
import { TypegenFormatFn } from './typegenFormatPrettier'
import { TypegenMetadata } from './typegenMetadata'
import { AbstractTypeResolver, AllInputTypes, GetGen } from './typegenTypeHelpers'
import { resolveTypegenConfig } from './typegenUtils'
import {
  assertNoMissingTypes,
  casesHandled,
  consoleWarn,
  eachObj,
  firstDefined,
  invariantGuard,
  isObject,
  mapValues,
  objValues,
  runAbstractTypeRuntimeChecks,
  UNKNOWN_TYPE_SCALAR,
  validateOnInstallHookResult,
} from './utils'
import { RequiredDeeply } from './typeHelpersInternal'

type NexusShapedOutput = {
  name: string
  definition: (t: ObjectDefinitionBlock<string>) => void
}

type NexusShapedInput = {
  name: string
  definition: (t: InputDefinitionBlock<string>) => void
}

const SCALARS: Record<string, GraphQLScalarType> = {
  String: GraphQLString,
  Int: GraphQLInt,
  Float: GraphQLFloat,
  ID: GraphQLID,
  Boolean: GraphQLBoolean,
}

export interface BuilderConfigInput {
  /**
   * Generated artifact settings. Set to false to disable all.
   * Set to true to enable all and use default paths. Leave
   * undefined for default behaviour of each artifact.
   */
  outputs?:
    | boolean
    | {
        /**
         * TypeScript declaration file generation settings. This file
         * contains types reflected off your source code. It is how
         * Nexus imbues dynamic code with static guarnatees.
         *
         * Defaults to being enabled when `process.env.NODE_ENV !== "production"`.
         * Set to true to enable and emit into default path (see below).
         * Set to false to disable. Set to a string to specify absolute path.
         *
         * The default path is node_modules/@types/nexus-typegen/index.d.ts.
         * This is chosen becuase TypeScript will pick it up without
         * any configuration needed by you. For more details about the @types
         * system refer to https://www.typescriptlang.org/docs/handbook/tsconfig-json.html#types-typeroots-and-types
         */
        typegen?: boolean | string
        /**
         * GraphQL SDL generation settings. This file is not necessary but
         * may be nice for teams wishing to review SDL in pull-requests or
         * just generally transitioning from a schema-first workflow.
         *
         * Defaults to false (disabled). Set to true to enable and emit into
         * default path (current working directory). Set to a string to specify
         * absolute path.
         */
        schema?: boolean | string
      }
  /**
   * Whether the schema & types are generated when the server
   * starts. Default is !process.env.NODE_ENV || process.env.NODE_ENV === "development"
   */
  shouldGenerateArtifacts?: boolean
  /**
   * Automatically configure type resolution for the TypeScript
   * representations of the associated types.
   *
   * Alias for typegenConfig: typegenAutoConfig(options)
   */
  typegenAutoConfig?: TypegenAutoConfigOptions
  /**
   * A configuration function for advanced cases where
   * more control over the `TypegenInfo` is needed.
   */
  typegenConfig?: (schema: GraphQLSchema, outputPath: string) => TypegenInfo | PromiseLike<TypegenInfo>
  /**
   * Adjust the Prettier options used while running prettier over
   * the generated output.
   *
   * Can be an absolute path to a Prettier config file like
   * .prettierrc or package.json with "prettier" field, or an object
   * of Prettier options.
   *
   * If provided, you must have prettier available as an importable dep
   * in your project.
   *
   */
  prettierConfig?: string | object
  /**
   * Manually apply a formatter to the generated content before saving,
   * see the `prettierConfig` option if you want to use Prettier.
   */
  formatTypegen?: TypegenFormatFn
  /**
   * Configures the default "nonNullDefaults" for the entire schema the type.
   * Read more about how nexus handles nullability
   */
  nonNullDefaults?: NonNullConfig
  /**
   * List of plugins to apply to Nexus, with before/after hooks
   * executed first to last: before -> resolve -> after
   */
  plugins?: NexusPlugin[]
  /**
   * Provide if you wish to customize the behavior of the schema printing.
   * Otherwise, uses `printSchema` from graphql-js
   */
  customPrintSchemaFn?: typeof printSchema
  /**
   * Customize and toggle on or off various features of Nexus.
   */
  features?: NexusFeaturesInput
}

export interface BuilderConfig extends Omit<BuilderConfigInput, 'nonNullDefaults' | 'features' | 'plugins'> {
  nonNullDefaults: RequiredDeeply<BuilderConfigInput['nonNullDefaults']>
  features: RequiredDeeply<BuilderConfigInput['features']>
  plugins: RequiredDeeply<BuilderConfigInput['plugins']>
}

export type SchemaConfig = BuilderConfigInput & {
  /**
   * All of the GraphQL types. This is an any for simplicity of developer experience,
   * if it's an object we get the values, if it's an array we flatten out the
   * valid types, ignoring invalid ones.
   */
  types: any
  /**
   * Whether we should process.exit after the artifacts are generated.
   * Useful if you wish to explicitly generate the test artifacts at a certain stage in
   * a startup or build process.
   * @default false
   */
  shouldExitAfterGenerateArtifacts?: boolean
} & NexusGenPluginSchemaConfig

export interface TypegenInfo {
  /**
   * Headers attached to the generate type output
   */
  headers: string[]
  /**
   * All imports for the backing types / context
   */
  imports: string[]
  /**
   * A map of all GraphQL types and what TypeScript types they should
   * be represented by.
   */
  backingTypeMap: { [K in GetGen<'objectNames'>]?: string }
  /**
   * The string type of the context for the resolvers
   */
  contextType?: string
  /**
   * Info about where to import the context from
   */
  contextTypeImport?: TypingImport
  /**
   * The path to the @nexus/schema package.
   *
   * @default '@nexus/schema'
   *
   * @remarks
   *
   * This setting is particularly useful when @nexus/schema is being wrapped by
   * another library/framework such that @nexus/schema is not expected to be a
   * direct dependency at the application level.
   */
  nexusSchemaImportId?: string
}

export type TypeToWalk =
  | { type: 'named'; value: GraphQLNamedType }
  | { type: 'input'; value: NexusShapedInput }
  | { type: 'object'; value: NexusShapedOutput }
  | { type: 'interface'; value: NexusInterfaceTypeConfig<any> }

export type DynamicInputFields = Record<string, DynamicInputMethodDef<string> | string>

export type DynamicOutputFields = Record<string, DynamicOutputMethodDef<string> | string>

export type DynamicOutputProperties = Record<string, DynamicOutputPropertyDef<string>>

export type TypeDef =
  | GraphQLNamedType
  | AllNexusNamedTypeDefs
  | NexusExtendInputTypeDef<string>
  | NexusExtendTypeDef<string>

export type DynamicBlockDef =
  | DynamicInputMethodDef<string>
  | DynamicOutputMethodDef<string>
  | DynamicOutputPropertyDef<string>

export type NexusAcceptedTypeDef = TypeDef | DynamicBlockDef

export type PluginBuilderLens = {
  hasType: SchemaBuilder['hasType']
  addType: SchemaBuilder['addType']
  setConfigOption: SchemaBuilder['setConfigOption']
  hasConfigOption: SchemaBuilder['hasConfigOption']
  getConfigOption: SchemaBuilder['getConfigOption']
}

/**
 * Builds all of the types, properly accounts for any using "mix".
 * Since the enum types are resolved synchronously, these need to guard for
 * circular references at this step, while fields will guard for it during lazy evaluation.
 */
export class SchemaBuilder {
  /**
   * Used to check for circular references.
   */
  protected buildingTypes = new Set()
  /**
   * The "final type" map contains all types as they are built.
   */
  protected finalTypeMap: Record<string, GraphQLNamedType> = {}
  /**
   * The "defined type" map keeps track of all of the types that were
   * defined directly as `GraphQL*Type` objects, so we don't accidentally
   * overwrite any.
   */
  protected definedTypeMap: Record<string, GraphQLNamedType> = {}
  /**
   * The "pending type" map keeps track of all types that were defined w/
   * GraphQL Nexus and haven't been processed into concrete types yet.
   */
  protected pendingTypeMap: Record<string, AllNexusNamedTypeDefs> = {}
  /**
   * All "extensions" to types (adding fields on types from many locations)
   */
  protected typeExtendMap: Record<string, NexusExtendTypeConfig<string>[] | null> = {}
  /**
   * All "extensions" to input types (adding fields on types from many locations)
   */
  protected inputTypeExtendMap: Record<string, NexusExtendInputTypeConfig<string>[] | null> = {}

  protected dynamicInputFields: DynamicInputFields = {}
  protected dynamicOutputFields: DynamicOutputFields = {}
  protected dynamicOutputProperties: DynamicOutputProperties = {}
  protected plugins: NexusPlugin[] = []

  /**
   * All types that need to be traversed for children types
   */
  protected typesToWalk: TypeToWalk[] = []

  /**
   * Root type mapping information annotated on the type definitions
   */
  protected rootTypings: RootTypings = {}

  /**
   * Array of missing types
   */
  protected missingTypes: Record<string, MissingType> = {}

  /**
   * Methods we are able to access to read/modify builder state from plugins
   */
  protected builderLens: PluginBuilderLens

  /**
   * Created just before types are walked, this keeps track of all of the resolvers
   */
  protected onMissingTypeFns: Exclude<PluginConfig['onMissingType'], undefined>[] = []

  /**
   * Executed just before types are walked
   */
  protected onBeforeBuildFns: Exclude<PluginConfig['onBeforeBuild'], undefined>[] = []

  /**
   * Executed as the field resolvers are included on the field
   */
  protected onCreateResolverFns: Exclude<PluginConfig['onCreateFieldResolver'], undefined>[] = []

  /**
   * Executed as the field "subscribe" fields are included on the schema
   */
  protected onCreateSubscribeFns: Exclude<PluginConfig['onCreateFieldSubscribe'], undefined>[] = []

  /**
   * Executed after the schema is constructed, for any final verification
   */
  protected onAfterBuildFns: Exclude<PluginConfig['onAfterBuild'], undefined>[] = []

  /**
   * Executed after the object is defined, allowing us to add additional fields to the object
   */
  protected onObjectDefinitionFns: Exclude<PluginConfig['onObjectDefinition'], undefined>[] = []

  /**
   * Executed after the object is defined, allowing us to add additional fields to the object
   */
  protected onInputObjectDefinitionFns: Exclude<PluginConfig['onInputObjectDefinition'], undefined>[] = []

  /**
   * The `schemaExtension` is created just after the types are walked,
   * but before the fields are materialized.
   */
  protected _schemaExtension?: NexusSchemaExtension

  protected config: BuilderConfig

  get schemaExtension() {
    /* istanbul ignore next */
    if (!this._schemaExtension) {
      throw new Error('Cannot reference schemaExtension before it is created')
    }
    return this._schemaExtension
  }

  constructor(config: BuilderConfigInput) {
    this.config = setConfigDefaults(config)
    /**
     * This array of plugin is used to keep retro-co
     */
    this.plugins = this.config.plugins.length > 0 ? this.config.plugins : [fieldAuthorizePlugin()]
    this.builderLens = Object.freeze({
      hasType: this.hasType,
      addType: this.addType,
      setConfigOption: this.setConfigOption,
      hasConfigOption: this.hasConfigOption,
      getConfigOption: this.getConfigOption,
    })
  }

  setConfigOption = <K extends keyof BuilderConfigInput>(key: K, value: BuilderConfigInput[K]) => {
    this.config = {
      ...this.config,
      [key]: value,
    }
  }

  hasConfigOption = (key: keyof BuilderConfigInput): boolean => {
    return this.config.hasOwnProperty(key)
  }

  getConfigOption = <K extends keyof BuilderConfigInput>(key: K): BuilderConfigInput[K] => {
    return this.config[key]
  }

  hasType = (typeName: string): boolean => {
    return Boolean(this.pendingTypeMap[typeName] || this.finalTypeMap[typeName])
  }

  /**
   * Add type takes a Nexus type, or a GraphQL type and pulls
   * it into an internal "type registry". It also does an initial pass
   * on any types that are referenced on the "types" field and pulls
   * those in too, so you can define types anonymously, without
   * exporting them.
   */
  addType = (typeDef: TypeDef | DynamicBlockDef) => {
    if (isNexusDynamicInputMethod(typeDef)) {
      this.dynamicInputFields[typeDef.name] = typeDef
      return
    }
    if (isNexusDynamicOutputMethod(typeDef)) {
      this.dynamicOutputFields[typeDef.name] = typeDef
      return
    }
    if (isNexusDynamicOutputProperty(typeDef)) {
      this.dynamicOutputProperties[typeDef.name] = typeDef
      return
    }

    // Don't worry about internal types.
    if (typeDef.name?.indexOf('__') === 0) {
      return
    }

    const existingType = this.definedTypeMap[typeDef.name] || this.pendingTypeMap[typeDef.name]

    if (isNexusExtendTypeDef(typeDef)) {
      const typeExtensions = (this.typeExtendMap[typeDef.name] = this.typeExtendMap[typeDef.name] || [])
      typeExtensions.push(typeDef.value)
      this.typesToWalk.push({ type: 'object', value: typeDef.value })
      return
    }

    if (isNexusExtendInputTypeDef(typeDef)) {
      const typeExtensions = (this.inputTypeExtendMap[typeDef.name] =
        this.inputTypeExtendMap[typeDef.name] || [])
      typeExtensions.push(typeDef.value)
      this.typesToWalk.push({ type: 'input', value: typeDef.value })
      return
    }

    if (existingType) {
      // Allow importing the same exact type more than once.
      if (existingType === typeDef) {
        return
      }
      throw extendError(typeDef.name)
    }

    if (isNexusScalarTypeDef(typeDef) && typeDef.value.asNexusMethod) {
      this.dynamicInputFields[typeDef.value.asNexusMethod] = typeDef.name
      this.dynamicOutputFields[typeDef.value.asNexusMethod] = typeDef.name
      if (typeDef.value.rootTyping) {
        this.rootTypings[typeDef.name] = typeDef.value.rootTyping
      }
    } else if (isScalarType(typeDef)) {
      const scalarDef = typeDef as GraphQLScalarType & {
        extensions?: NexusScalarExtensions
      }
      if (scalarDef.extensions && scalarDef.extensions.nexus) {
        const { asNexusMethod, rootTyping } = scalarDef.extensions.nexus
        if (asNexusMethod) {
          this.dynamicInputFields[asNexusMethod] = scalarDef.name
          this.dynamicOutputFields[asNexusMethod] = typeDef.name
        }
        if (rootTyping) {
          this.rootTypings[scalarDef.name] = rootTyping
        }
      }
    }

    if (isNamedType(typeDef)) {
      let finalTypeDef = typeDef
      if (isObjectType(typeDef)) {
        const config = typeDef.toConfig()
        finalTypeDef = new GraphQLObjectType({
          ...config,
          fields: () => this.rebuildNamedOutputFields(config),
          interfaces: () => config.interfaces.map((t) => this.getInterface(t.name)),
        })
      } else if (isInterfaceType(typeDef)) {
        const config = typeDef.toConfig()
        finalTypeDef = new GraphQLInterfaceType({
          ...config,
          fields: () => this.rebuildNamedOutputFields(config),
        })
      } else if (isUnionType(typeDef)) {
        const config = typeDef.toConfig()
        finalTypeDef = new GraphQLUnionType({
          ...config,
          types: () => config.types.map((t) => this.getObjectType(t.name)),
        })
      }
      this.finalTypeMap[typeDef.name] = finalTypeDef
      this.definedTypeMap[typeDef.name] = typeDef
      this.typesToWalk.push({ type: 'named', value: typeDef })
    } else {
      this.pendingTypeMap[typeDef.name] = typeDef
    }
    if (isNexusInputObjectTypeDef(typeDef)) {
      this.typesToWalk.push({ type: 'input', value: typeDef.value })
    }
    if (isNexusObjectTypeDef(typeDef)) {
      this.typesToWalk.push({ type: 'object', value: typeDef.value })
    }
    if (isNexusInterfaceTypeDef(typeDef)) {
      this.typesToWalk.push({ type: 'interface', value: typeDef.value })
    }
  }

  addTypes(types: any) {
    if (!types) {
      return
    }
    if (isSchema(types)) {
      this.addTypes(types.getTypeMap())
    }
    if (isNexusPlugin(types)) {
      if (!this.plugins?.includes(types)) {
        throw new Error(
          `Nexus plugin ${types.config.name} was seen in the "types" config, but should instead be provided to the "plugins" array.`
        )
      }
      return
    }
    if (
      isNexusNamedTypeDef(types) ||
      isNexusExtendTypeDef(types) ||
      isNexusExtendInputTypeDef(types) ||
      isNamedType(types) ||
      isNexusDynamicInputMethod(types) ||
      isNexusDynamicOutputMethod(types) ||
      isNexusDynamicOutputProperty(types)
    ) {
      this.addType(types)
    } else if (Array.isArray(types)) {
      types.forEach((typeDef) => this.addTypes(typeDef))
    } else if (isObject(types)) {
      Object.keys(types).forEach((key) => this.addTypes(types[key]))
    }
  }

  rebuildNamedOutputFields(
    config: ReturnType<GraphQLObjectType['toConfig'] | GraphQLInterfaceType['toConfig']>
  ) {
    const { fields, ...rest } = config
    const fieldsConfig = typeof fields === 'function' ? fields() : fields
    return mapValues(fieldsConfig, (val, key) => {
      const { resolve, type, ...fieldConfig } = val
      const finalType = this.replaceNamedType(type)
      return {
        ...fieldConfig,
        type: finalType,
        resolve: this.makeFinalResolver(
          {
            builder: this.builderLens,
            fieldConfig: {
              ...fieldConfig,
              type: finalType,
              name: key,
            },
            schemaConfig: this.config,
            parentTypeConfig: rest,
            schemaExtension: this.schemaExtension,
          },
          resolve
        ),
      }
    })
  }

  walkTypes() {
    let obj
    while ((obj = this.typesToWalk.shift())) {
      switch (obj.type) {
        case 'input':
          this.walkInputType(obj.value)
          break
        case 'interface':
          this.walkInterfaceType(obj.value)
          break
        case 'named':
          this.walkNamedTypes(obj.value)
          break
        case 'object':
          this.walkOutputType(obj.value)
          break
        default:
          casesHandled(obj)
      }
    }
  }

  beforeWalkTypes() {
    this.plugins.forEach((obj, i) => {
      if (!isNexusPlugin(obj)) {
        throw new Error(`Expected a plugin in plugins[${i}], saw ${obj}`)
      }
      const { config: pluginConfig } = obj
      if (pluginConfig.onInstall) {
        const installResult = pluginConfig.onInstall(this.builderLens)
        validateOnInstallHookResult(pluginConfig.name, installResult)
        installResult.types.forEach((t) => this.addType(t))
      }
      if (pluginConfig.onCreateFieldResolver) {
        this.onCreateResolverFns.push(pluginConfig.onCreateFieldResolver)
      }
      if (pluginConfig.onCreateFieldSubscribe) {
        this.onCreateSubscribeFns.push(pluginConfig.onCreateFieldSubscribe)
      }
      if (pluginConfig.onBeforeBuild) {
        this.onBeforeBuildFns.push(pluginConfig.onBeforeBuild)
      }
      if (pluginConfig.onMissingType) {
        this.onMissingTypeFns.push(pluginConfig.onMissingType)
      }
      if (pluginConfig.onAfterBuild) {
        this.onAfterBuildFns.push(pluginConfig.onAfterBuild)
      }
      if (pluginConfig.onObjectDefinition) {
        this.onObjectDefinitionFns.push(pluginConfig.onObjectDefinition)
      }
      if (pluginConfig.onInputObjectDefinition) {
        this.onInputObjectDefinitionFns.push(pluginConfig.onInputObjectDefinition)
      }
    })
  }

  beforeBuildTypes() {
    this.onBeforeBuildFns.forEach((fn) => {
      fn(this.builderLens)
      if (this.typesToWalk.length > 0) {
        this.walkTypes()
      }
    })
  }

  checkForInterfaceCircularDependencies() {
    const interfaces: Record<string, NexusInterfaceTypeConfig<any>> = {}
    Object.keys(this.pendingTypeMap)
      .map((key) => this.pendingTypeMap[key])
      .filter(isNexusInterfaceTypeDef)
      .forEach((type) => {
        interfaces[type.name] = type.value
      })
    const alreadyChecked: Record<string, boolean> = {}
    function walkType(obj: NexusInterfaceTypeConfig<any>, path: string[], visited: Record<string, boolean>) {
      if (alreadyChecked[obj.name]) {
        return
      }
      if (visited[obj.name]) {
        if (obj.name === path[path.length - 1]) {
          throw new Error(`GraphQL Nexus: Interface ${obj.name} can't implement itself`)
        } else {
          throw new Error(
            `GraphQL Nexus: Interface circular dependency detected ${[
              ...path.slice(path.lastIndexOf(obj.name)),
              obj.name,
            ].join(' -> ')}`
          )
        }
      }
      const definitionBlock = new InterfaceDefinitionBlock({
        typeName: obj.name,
        addInterfaces: (i) =>
          i.forEach((config) => {
            const name = typeof config === 'string' ? config : config.value.name
            walkType(interfaces[name], [...path, obj.name], { ...visited, [obj.name]: true })
          }),
        addField: () => {},
        addDynamicOutputMembers: () => {},
        warn: () => {},
      })
      obj.definition(definitionBlock)
      alreadyChecked[obj.name] = true
    }
    Object.keys(interfaces).forEach((name) => {
      walkType(interfaces[name], [], {})
    })
  }

  buildNexusTypes() {
    // If Query isn't defined, set it to null so it falls through to "missingType"
    if (!this.pendingTypeMap.Query) {
      this.pendingTypeMap.Query = null as any
    }
    Object.keys(this.pendingTypeMap).forEach((key) => {
      if (this.typesToWalk.length > 0) {
        this.walkTypes()
      }
      // If we've already constructed the type by this point,
      // via circular dependency resolution don't worry about building it.
      if (this.finalTypeMap[key]) {
        return
      }
      if (this.definedTypeMap[key]) {
        throw extendError(key)
      }
      this.finalTypeMap[key] = this.getOrBuildType(key)
      this.buildingTypes.clear()
    })
    Object.keys(this.typeExtendMap).forEach((key) => {
      // If we haven't defined the type, assume it's an object type
      if (this.typeExtendMap[key] !== null) {
        this.buildObjectType({
          name: key,
          definition() {},
        })
      }
    })
    Object.keys(this.inputTypeExtendMap).forEach((key) => {
      // If we haven't defined the type, assume it's an input object type
      if (this.inputTypeExtendMap[key] !== null) {
        this.buildInputObjectType({
          name: key,
          definition() {},
        })
      }
    })
  }

  createSchemaExtension() {
    this._schemaExtension = new NexusSchemaExtension({
      ...this.config,
      dynamicFields: {
        dynamicInputFields: this.dynamicInputFields,
        dynamicOutputFields: this.dynamicOutputFields,
        dynamicOutputProperties: this.dynamicOutputProperties,
      },
      rootTypings: this.rootTypings,
    })
  }

  getFinalTypeMap(): BuildTypes<any> {
    this.beforeWalkTypes()
    this.createSchemaExtension()
    this.walkTypes()
    this.beforeBuildTypes()
    this.checkForInterfaceCircularDependencies()
    this.buildNexusTypes()
    return {
      finalConfig: this.config,
      typeMap: this.finalTypeMap,
      schemaExtension: this.schemaExtension!,
      missingTypes: this.missingTypes,
      onAfterBuildFns: this.onAfterBuildFns,
    }
  }

  buildInputObjectType(config: NexusInputObjectTypeConfig<any>): GraphQLInputObjectType {
    const fields: NexusInputFieldDef[] = []
    const definitionBlock = new InputDefinitionBlock({
      typeName: config.name,
      addField: (field) => fields.push(field),
      addDynamicInputFields: (block, isList) => this.addDynamicInputFields(block, isList),
      warn: consoleWarn,
    })
    config.definition(definitionBlock)
    this.onInputObjectDefinitionFns.forEach((fn) => {
      fn(definitionBlock, config)
    })
    const extensions = this.inputTypeExtendMap[config.name]
    if (extensions) {
      extensions.forEach((extension) => {
        extension.definition(definitionBlock)
      })
    }
    this.inputTypeExtendMap[config.name] = null
    const inputObjectTypeConfig: NexusGraphQLInputObjectTypeConfig = {
      name: config.name,
      fields: () => this.buildInputObjectFields(fields, inputObjectTypeConfig),
      description: config.description,
      extensions: {
        nexus: new NexusInputObjectTypeExtension(config),
      },
    }
    return this.finalize(new GraphQLInputObjectType(inputObjectTypeConfig))
  }

  buildObjectType(config: NexusObjectTypeConfig<string>) {
    const fields: NexusOutputFieldDef[] = []
    const interfaces: Implemented[] = []
    const definitionBlock = new ObjectDefinitionBlock({
      typeName: config.name,
      addField: (fieldDef) => fields.push(fieldDef),
      addInterfaces: (interfaceDefs) => interfaces.push(...interfaceDefs),
      addDynamicOutputMembers: (block, isList) => this.addDynamicOutputMembers(block, isList, 'build'),
      warn: consoleWarn,
    })
    config.definition(definitionBlock)
    this.onObjectDefinitionFns.forEach((fn) => {
      fn(definitionBlock, config)
    })
    const extensions = this.typeExtendMap[config.name]
    if (extensions) {
      extensions.forEach((extension) => {
        extension.definition(definitionBlock)
      })
    }
    this.typeExtendMap[config.name] = null
    if (config.rootTyping) {
      this.rootTypings[config.name] = config.rootTyping
    }
    const objectTypeConfig: NexusGraphQLObjectTypeConfig = {
      name: config.name,
      interfaces: () => this.buildInterfaceList(interfaces),
      description: config.description,
      fields: () => this.buildOutputFields(fields, objectTypeConfig, this.buildInterfaceFields(interfaces)),
      isTypeOf: (config as any).isTypeOf,
      extensions: {
        nexus: new NexusObjectTypeExtension(config),
      },
    }
    return this.finalize(new GraphQLObjectType(objectTypeConfig))
  }

  buildInterfaceType(config: NexusInterfaceTypeConfig<any>) {
    const { name, description } = config
    let resolveType: AbstractTypeResolver<string> | undefined = (config as any).resolveType

    const fields: NexusOutputFieldDef[] = []
    const interfaces: Implemented[] = []
    const definitionBlock = new InterfaceDefinitionBlock({
      typeName: config.name,
      addField: (field) => fields.push(field),
      addInterfaces: (interfaceDefs) => interfaces.push(...interfaceDefs),
      addDynamicOutputMembers: (block, isList) => this.addDynamicOutputMembers(block, isList, 'build'),
      warn: consoleWarn,
    })
    config.definition(definitionBlock)
    const toExtend = this.typeExtendMap[config.name]
    if (toExtend) {
      toExtend.forEach((e) => {
        e.definition(definitionBlock)
      })
    }

    if (config.rootTyping) {
      this.rootTypings[config.name] = config.rootTyping
    }
    const interfaceTypeConfig: NexusGraphQLInterfaceTypeConfig = {
      name,
      interfaces: () => this.buildInterfaceList(interfaces),
      resolveType,
      description,
      fields: () =>
        this.buildOutputFields(fields, interfaceTypeConfig, this.buildInterfaceFields(interfaces)),
      extensions: {
        nexus: new NexusInterfaceTypeExtension(config),
      },
    }
    return this.finalize(new GraphQLInterfaceType(interfaceTypeConfig))
  }

  buildEnumType(config: EnumTypeConfig<any>) {
    const { members } = config
    const values: GraphQLEnumValueConfigMap = {}
    if (Array.isArray(members)) {
      members.forEach((m) => {
        if (typeof m === 'string') {
          values[m] = { value: m }
        } else {
          values[m.name] = {
            value: typeof m.value === 'undefined' ? m.name : m.value,
            deprecationReason: m.deprecation,
            description: m.description,
          }
        }
      })
    } else {
      Object.keys(members)
        // members can potentially be a TypeScript enum.
        // The compiled version of this enum will be the members object,
        // numeric enums members also get a reverse mapping from enum values to enum names.
        // In these cases we have to ensure we don't include these reverse mapping keys.
        // See: https://www.typescriptlang.org/docs/handbook/enums.html
        .filter((key) => isNaN(+key))
        .forEach((key) => {
          assertValidName(key)

          values[key] = {
            value: (members as Record<string, string | number | symbol>)[key],
          }
        })
    }
    if (!Object.keys(values).length) {
      throw new Error(`GraphQL Nexus: Enum ${config.name} must have at least one member`)
    }
    if (config.rootTyping) {
      this.rootTypings[config.name] = config.rootTyping
    }
    return this.finalize(
      new GraphQLEnumType({
        name: config.name,
        values: values,
        description: config.description,
      })
    )
  }

  buildUnionType(config: NexusUnionTypeConfig<any>) {
    let members: UnionMembers | undefined
    let resolveType: AbstractTypeResolver<string> | undefined = (config as any).resolveType

    config.definition(
      new UnionDefinitionBlock({
        addUnionMembers: (unionMembers) => (members = unionMembers),
      })
    )

    if (config.rootTyping) {
      this.rootTypings[config.name] = config.rootTyping
    }
    return this.finalize(
      new GraphQLUnionType({
        name: config.name,
        resolveType,
        description: config.description,
        types: () => this.buildUnionMembers(config.name, members),
      })
    )
  }

  buildScalarType(config: NexusScalarTypeConfig<string>): GraphQLScalarType {
    if (config.rootTyping) {
      this.rootTypings[config.name] = config.rootTyping
    }
    return this.finalize(new GraphQLScalarType(config))
  }

  protected finalize<T extends GraphQLNamedType>(type: T): T {
    this.finalTypeMap[type.name] = type
    return type
  }

  protected missingType(typeName: string, fromObject: boolean = false): GraphQLNamedType {
    invariantGuard(typeName)
    if (this.onMissingTypeFns.length) {
      for (let i = 0; i < this.onMissingTypeFns.length; i++) {
        const fn = this.onMissingTypeFns[i]
        const replacementType = fn(typeName, this.builderLens)
        if (replacementType && replacementType.name) {
          this.addType(replacementType)
          return this.getOrBuildType(replacementType)
        }
      }
    }
    if (typeName === 'Query') {
      return new GraphQLObjectType({
        name: 'Query',
        fields: {
          ok: {
            type: GraphQLNonNull(GraphQLBoolean),
            resolve: () => true,
          },
        },
      })
    }

    if (!this.missingTypes[typeName]) {
      this.missingTypes[typeName] = { fromObject }
    }

    return UNKNOWN_TYPE_SCALAR
  }

  protected buildUnionMembers(unionName: string, members: UnionMembers | undefined) {
    const unionMembers: GraphQLObjectType[] = []
    /* istanbul ignore next */
    if (!members) {
      throw new Error(
        `Missing Union members for ${unionName}.` +
          `Make sure to call the t.members(...) method in the union blocks`
      )
    }
    members.forEach((member) => {
      unionMembers.push(this.getObjectType(member))
    })
    /* istanbul ignore next */
    if (!unionMembers.length) {
      throw new Error(`GraphQL Nexus: Union ${unionName} must have at least one member type`)
    }
    return unionMembers
  }

  protected buildInterfaceList(interfaces: (string | NexusInterfaceTypeDef<any>)[]) {
    const list: GraphQLInterfaceType[] = []
    interfaces.forEach((i) => {
      const type = this.getInterface(i)
      list.push(type, ...type.getInterfaces())
    })
    return Array.from(new Set(list))
  }

  protected buildInterfaceFields(interfaces: (string | NexusInterfaceTypeDef<any>)[]) {
    const interfaceFieldsMap: GraphQLFieldConfigMap<any, any> = {}
    interfaces.forEach((i) => {
      const config = this.getInterface(i).toConfig()
      Object.keys(config.fields).forEach((field) => {
        interfaceFieldsMap[field] = config.fields[field]
      })
    })
    return interfaceFieldsMap
  }

  protected buildOutputFields(
    fields: NexusOutputFieldDef[],
    typeConfig: NexusGraphQLInterfaceTypeConfig | NexusGraphQLObjectTypeConfig,
    intoObject: GraphQLFieldConfigMap<any, any>
  ) {
    fields.forEach((field) => {
      intoObject[field.name] = this.buildOutputField(field, typeConfig)
    })
    return intoObject
  }

  protected buildInputObjectFields(
    fields: NexusInputFieldDef[],
    typeConfig: NexusGraphQLInputObjectTypeConfig
  ): GraphQLInputFieldConfigMap {
    const fieldMap: GraphQLInputFieldConfigMap = {}
    fields.forEach((field) => {
      fieldMap[field.name] = this.buildInputObjectField(field, typeConfig)
    })
    return fieldMap
  }

  protected buildOutputField(
    fieldConfig: NexusOutputFieldDef,
    typeConfig: NexusGraphQLObjectTypeConfig | NexusGraphQLInterfaceTypeConfig
  ): GraphQLFieldConfig<any, any> {
    if (!fieldConfig.type) {
      /* istanbul ignore next */
      throw new Error(`Missing required "type" field for ${typeConfig.name}.${fieldConfig.name}`)
    }
    const fieldExtension = new NexusFieldExtension(fieldConfig)
    const builderFieldConfig: Omit<NexusGraphQLFieldConfig, 'resolve' | 'subscribe'> = {
      name: fieldConfig.name,
      type: this.decorateType(
        this.getOutputType(fieldConfig.type),
        fieldConfig.list,
        this.outputNonNull(typeConfig, fieldConfig)
      ),
      args: this.buildArgs(fieldConfig.args || {}, typeConfig),
      description: fieldConfig.description,
      deprecationReason: fieldConfig.deprecation,
      extensions: {
        nexus: fieldExtension,
      },
    }
    return {
      resolve: this.makeFinalResolver(
        {
          builder: this.builderLens,
          fieldConfig: builderFieldConfig,
          parentTypeConfig: typeConfig,
          schemaConfig: this.config,
          schemaExtension: this.schemaExtension,
        },
        fieldConfig.resolve
      ),
      subscribe: fieldConfig.subscribe,
      ...builderFieldConfig,
    }
  }

  protected makeFinalResolver(info: CreateFieldResolverInfo, resolver?: GraphQLFieldResolver<any, any>) {
    const resolveFn = resolver || defaultFieldResolver
    if (this.onCreateResolverFns.length) {
      const toCompose = this.onCreateResolverFns.map((fn) => fn(info)).filter((f) => f) as MiddlewareFn[]
      if (toCompose.length) {
        return composeMiddlewareFns(toCompose, resolveFn)
      }
    }
    return resolveFn
  }

  protected buildInputObjectField(
    field: NexusInputFieldDef,
    typeConfig: NexusGraphQLInputObjectTypeConfig
  ): GraphQLInputFieldConfig {
    return {
      type: this.decorateType(
        this.getInputType(field.type),
        field.list,
        this.inputNonNull(typeConfig, field)
      ),
      defaultValue: field.default,
      description: field.description,
    }
  }

  protected buildArgs(
    args: ArgsRecord,
    typeConfig: NexusGraphQLObjectTypeConfig | NexusGraphQLInterfaceTypeConfig
  ): GraphQLFieldConfigArgumentMap {
    const allArgs: GraphQLFieldConfigArgumentMap = {}
    Object.keys(args).forEach((argName) => {
      const argDef = normalizeArg(args[argName]).value
      allArgs[argName] = {
        type: this.decorateType(
          this.getInputType(argDef.type),
          argDef.list,
          this.inputNonNull(typeConfig, argDef)
        ),
        description: argDef.description,
        defaultValue: argDef.default,
      }
    })
    return allArgs
  }

  protected inputNonNull(
    typeDef:
      | NexusGraphQLObjectTypeConfig
      | NexusGraphQLInterfaceTypeConfig
      | NexusGraphQLInputObjectTypeConfig,
    field: NexusInputFieldDef | NexusArgConfig<any>
  ): boolean {
    const { nullable, required } = field
    const { name, nonNullDefaults = {} } = typeDef.extensions?.nexus?.config || {}
    if (typeof nullable !== 'undefined' && typeof required !== 'undefined') {
      throw new Error(`Cannot set both nullable & required on ${name}`)
    }
    if (typeof nullable !== 'undefined') {
      return !nullable
    }
    if (typeof required !== 'undefined') {
      return required
    }
    // Null by default
    return firstDefined(nonNullDefaults.input, this.config.nonNullDefaults.input, false)
  }

  protected outputNonNull(
    typeDef: NexusGraphQLObjectTypeConfig | NexusGraphQLInterfaceTypeConfig,
    field: NexusOutputFieldDef
  ): boolean {
    const { nullable } = field
    const { nonNullDefaults = {} } = typeDef.extensions?.nexus?.config ?? {}
    if (typeof nullable !== 'undefined') {
      return !nullable
    }
    // Non-Null by default
    return firstDefined(nonNullDefaults.output, this.config.nonNullDefaults.output, true)
  }

  protected decorateType<T extends GraphQLNamedType>(
    type: T,
    list: null | undefined | true | boolean[],
    isNonNull: boolean
  ): T {
    if (list) {
      type = this.decorateList(type, list, isNonNull)
    }
    return (isNonNull ? GraphQLNonNull(type) : type) as T
  }

  protected decorateList<T extends GraphQLOutputType | GraphQLInputType>(
    type: T,
    list: true | boolean[],
    isNonNull: boolean
  ): T {
    let finalType = type
    if (!Array.isArray(list)) {
      if (isNonNull) {
        finalType = GraphQLNonNull(finalType) as T
      }
      return GraphQLList(finalType) as T
    }
    if (Array.isArray(list)) {
      for (let i = 0; i < list.length; i++) {
        const isNull = !list[i]
        if (!isNull) {
          finalType = GraphQLNonNull(finalType) as T
        }
        finalType = GraphQLList(finalType) as T
      }
    }
    return finalType
  }

  protected getInterface(name: string | NexusInterfaceTypeDef<any>): GraphQLInterfaceType {
    const type = this.getOrBuildType(name)
    if (!isInterfaceType(type)) {
      /* istanbul ignore next */
      throw new Error(`Expected ${name} to be an interfaceType, saw ${type.constructor.name}`)
    }
    return type
  }

  protected getInputType(name: string | AllNexusInputTypeDefs): GraphQLPossibleInputs {
    const type = this.getOrBuildType(name)
    if (!isInputObjectType(type) && !isLeafType(type)) {
      /* istanbul ignore next */
      throw new Error(`Expected ${name} to be a possible input type, saw ${type.constructor.name}`)
    }
    return type
  }

  protected getOutputType(name: string | AllNexusOutputTypeDefs): GraphQLPossibleOutputs {
    const type = this.getOrBuildType(name)
    if (!isOutputType(type)) {
      /* istanbul ignore next */
      throw new Error(`Expected ${name} to be a valid output type, saw ${type.constructor.name}`)
    }
    return type
  }

  protected getObjectType(name: string | NexusObjectTypeDef<string>): GraphQLObjectType {
    if (isNexusNamedTypeDef(name)) {
      return this.getObjectType(name.name)
    }
    const type = this.getOrBuildType(name)
    if (!isObjectType(type)) {
      /* istanbul ignore next */
      throw new Error(`Expected ${name} to be a objectType, saw ${type.constructor.name}`)
    }
    return type
  }

  protected getOrBuildType(
    name: string | AllNexusNamedTypeDefs,
    fromObject: boolean = false
  ): GraphQLNamedType {
    invariantGuard(name)
    if (isNexusNamedTypeDef(name)) {
      return this.getOrBuildType(name.name, true)
    }
    if (SCALARS[name]) {
      return SCALARS[name]
    }
    if (this.finalTypeMap[name]) {
      return this.finalTypeMap[name]
    }
    if (this.buildingTypes.has(name)) {
      /* istanbul ignore next */
      throw new Error(
        `GraphQL Nexus: Circular dependency detected, while building types ${Array.from(this.buildingTypes)}`
      )
    }
    const pendingType = this.pendingTypeMap[name]
    if (isNexusNamedTypeDef(pendingType)) {
      this.buildingTypes.add(pendingType.name)
      if (isNexusObjectTypeDef(pendingType)) {
        return this.buildObjectType(pendingType.value)
      } else if (isNexusInterfaceTypeDef(pendingType)) {
        return this.buildInterfaceType(pendingType.value)
      } else if (isNexusEnumTypeDef(pendingType)) {
        return this.buildEnumType(pendingType.value)
      } else if (isNexusScalarTypeDef(pendingType)) {
        return this.buildScalarType(pendingType.value)
      } else if (isNexusInputObjectTypeDef(pendingType)) {
        return this.buildInputObjectType(pendingType.value)
      } else if (isNexusUnionTypeDef(pendingType)) {
        return this.buildUnionType(pendingType.value)
      } else {
        console.warn('Unknown kind of type def to build. It will be ignored. The type def was: %j', name)
      }
    }
    return this.missingType(name, fromObject)
  }

  protected walkInputType<T extends NexusShapedInput>(obj: T) {
    const definitionBlock = new InputDefinitionBlock({
      typeName: obj.name,
      addField: (f) => this.maybeTraverseInputFieldType(f),
      addDynamicInputFields: (block, isList) => this.addDynamicInputFields(block, isList),
      warn: () => {},
    })
    obj.definition(definitionBlock)
    return obj
  }

  addDynamicInputFields(block: InputDefinitionBlock<any>, isList: boolean) {
    eachObj(this.dynamicInputFields, (val, methodName) => {
      if (typeof val === 'string') {
        return this.addDynamicScalar(methodName, val, block)
      }
      // @ts-ignore
      block[methodName] = (...args: any[]) => {
        const config = isList ? [args[0], { list: isList, ...args[1] }] : args
        return val.value.factory({
          args: config,
          typeDef: block,
          builder: this.builderLens,
          typeName: block.typeName,
        })
      }
    })
  }

  addDynamicOutputMembers(block: OutputDefinitionBlock<any>, isList: boolean, stage: 'walk' | 'build') {
    eachObj(this.dynamicOutputFields, (val, methodName) => {
      if (typeof val === 'string') {
        return this.addDynamicScalar(methodName, val, block)
      }
      // @ts-ignore
      block[methodName] = (...args: any[]) => {
        const config = isList ? [args[0], { list: isList, ...args[1] }] : args
        return val.value.factory({
          args: config,
          typeDef: block,
          builder: this.builderLens,
          typeName: block.typeName,
          stage,
        })
      }
    })
    eachObj(this.dynamicOutputProperties, (val, propertyName) => {
      Object.defineProperty(block, propertyName, {
        get() {
          return val.value.factory({
            typeDef: block,
            builder: this.builderLens,
            typeName: block.typeName,
            stage,
          })
        },
        enumerable: true,
      })
    })
  }

  addDynamicScalar(
    methodName: string,
    typeName: string,
    block: OutputDefinitionBlock<any> | InputDefinitionBlock<any>
  ) {
    // @ts-ignore
    block[methodName] = (fieldName: string, opts: any) => {
      let fieldConfig = {
        type: typeName,
      }

      if (typeof opts === 'function') {
        // @ts-ignore
        fieldConfig.resolve = opts
      } else {
        fieldConfig = { ...fieldConfig, ...opts }
      }

      // @ts-ignore
      block.field(fieldName, fieldConfig)
    }
  }

  protected walkOutputType<T extends NexusShapedOutput>(obj: T) {
    const definitionBlock = new ObjectDefinitionBlock({
      typeName: obj.name,
      addInterfaces: (i) => {
        i.forEach((j) => {
          if (typeof j !== 'string') {
            this.addType(j)
          }
        })
      },
      addField: (f) => this.maybeTraverseOutputFieldType(f),
      addDynamicOutputMembers: (block, isList) => this.addDynamicOutputMembers(block, isList, 'walk'),
      warn: () => {},
    })
    obj.definition(definitionBlock)
    return obj
  }

  protected walkInterfaceType(obj: NexusInterfaceTypeConfig<any>) {
    const definitionBlock = new InterfaceDefinitionBlock({
      typeName: obj.name,
      addInterfaces: (i) => {
        i.forEach((j) => {
          if (typeof j !== 'string') {
            this.addType(j)
          }
        })
      },
      addField: (f) => this.maybeTraverseOutputFieldType(f),
      addDynamicOutputMembers: (block, isList) => this.addDynamicOutputMembers(block, isList, 'walk'),
      warn: () => {},
    })
    obj.definition(definitionBlock)
    return obj
  }

  protected maybeTraverseOutputFieldType(type: NexusOutputFieldDef) {
    const { args, type: fieldType } = type
    if (typeof fieldType !== 'string') {
      this.addType(fieldType)
    }
    if (args) {
      eachObj(args, (val) => {
        const t = isNexusArgDef(val) ? val.value.type : val
        if (typeof t !== 'string') {
          this.addType(t)
        }
      })
    }
  }

  protected maybeTraverseInputFieldType(type: NexusInputFieldDef) {
    const { type: fieldType } = type
    if (typeof fieldType !== 'string') {
      this.addType(fieldType)
    }
  }

  protected walkNamedTypes(namedType: GraphQLNamedType) {
    if (isObjectType(namedType) || isInterfaceType(namedType)) {
      eachObj(namedType.getFields(), (val) => this.addNamedTypeOutputField(val))
    }
    if (isObjectType(namedType)) {
      namedType.getInterfaces().forEach((i) => this.addUnknownTypeInternal(i))
    }
    if (isInputObjectType(namedType)) {
      eachObj(namedType.getFields(), (val) => this.addUnknownTypeInternal(getNamedType(val.type)))
    }
    if (isUnionType(namedType)) {
      namedType.getTypes().forEach((type) => this.addUnknownTypeInternal(type))
    }
  }

  protected addUnknownTypeInternal(t: GraphQLNamedType) {
    if (!this.definedTypeMap[t.name]) {
      this.addType(t)
    }
  }

  protected addNamedTypeOutputField(obj: GraphQLField<any, any>) {
    this.addUnknownTypeInternal(getNamedType(obj.type))
    if (obj.args) {
      obj.args.forEach((val) => this.addType(getNamedType(val.type)))
    }
  }

  protected replaceNamedType(type: GraphQLType) {
    let wrappingTypes: any[] = []
    let finalType = type
    while (isWrappingType(finalType)) {
      wrappingTypes.unshift(finalType.constructor)
      finalType = finalType.ofType
    }
    if (this.finalTypeMap[finalType.name] === this.definedTypeMap[finalType.name]) {
      return type
    }
    return wrappingTypes.reduce((result, Wrapper) => {
      return new Wrapper(result)
    }, this.finalTypeMap[finalType.name])
  }
}

function extendError(name: string) {
  return new Error(`${name} was already defined and imported as a type, check the docs for extending types`)
}

export type DynamicFieldDefs = {
  dynamicInputFields: DynamicInputFields
  dynamicOutputFields: DynamicOutputFields
  dynamicOutputProperties: DynamicOutputProperties
}

export interface BuildTypes<TypeMapDefs extends Record<string, GraphQLNamedType>> {
  finalConfig: BuilderConfig
  typeMap: TypeMapDefs
  missingTypes: Record<string, MissingType>
  schemaExtension: NexusSchemaExtension
  onAfterBuildFns: SchemaBuilder['onAfterBuildFns']
}

/**
 * Builds the schema, we may return more than just the schema
 * from this one day.
 */
export function makeSchemaInternal(config: SchemaConfig) {
  const builder = new SchemaBuilder(config)
  builder.addTypes(config.types)
  const { finalConfig, typeMap, missingTypes, schemaExtension, onAfterBuildFns } = builder.getFinalTypeMap()
  const { Query, Mutation, Subscription } = typeMap

  /* istanbul ignore next */
  if (!isObjectType(Query)) {
    throw new Error(`Expected Query to be a objectType, saw ${Query.constructor.name}`)
  }
  /* istanbul ignore next */
  if (Mutation && !isObjectType(Mutation)) {
    throw new Error(`Expected Mutation to be a objectType, saw ${Mutation.constructor.name}`)
  }
  /* istanbul ignore next */
  if (Subscription && !isObjectType(Subscription)) {
    throw new Error(`Expected Subscription to be a objectType, saw ${Subscription.constructor.name}`)
  }

  const schema = new GraphQLSchema({
    query: Query,
    mutation: Mutation,
    subscription: Subscription,
    types: objValues(typeMap),
    extensions: {
      nexus: schemaExtension,
    },
  }) as NexusGraphQLSchema

  onAfterBuildFns.forEach((fn) => fn(schema))

  return { schema, missingTypes, finalConfig }
}

export function setConfigDefaults(config: BuilderConfigInput): BuilderConfig {
  const defaults: {
    features: BuilderConfig['features']
    nonNullDefaults: BuilderConfig['nonNullDefaults']
    plugins: BuilderConfig['plugins']
  } = {
    features: {
      abstractTypeRuntimeChecks: true,
      abstractTypeStrategies: {
        isTypeOf: true,
        resolveType: false,
        __typename: false,
      },
    },
    nonNullDefaults: {
      input: false,
      output: false,
    },
    plugins: [fieldAuthorizePlugin()],
  }

  if (!config.features) {
    config.features = defaults.features
  } else {
    // abstractTypeStrategies

    if (!config.features.abstractTypeStrategies) {
      config.features.abstractTypeStrategies = defaults.features.abstractTypeStrategies
    } else {
      config.features.abstractTypeStrategies.__typename =
        config.features.abstractTypeStrategies.__typename ?? false
      config.features.abstractTypeStrategies.isTypeOf =
        config.features.abstractTypeStrategies.isTypeOf ?? false
      config.features.abstractTypeStrategies.resolveType =
        config.features.abstractTypeStrategies.resolveType ?? false
    }

    // abstractTypeRuntimeChecks
    if (config.features.abstractTypeStrategies.__typename === true) {
      // Discriminant Model Field strategy cannot be used with runtime checks because at runtime
      // we cannot know if a resolver for a field whose type is an abstract type includes __typename
      // in the returned model data.
      config.features.abstractTypeRuntimeChecks = false
    }
    if (config.features.abstractTypeRuntimeChecks === undefined) {
      config.features.abstractTypeRuntimeChecks = defaults.features.abstractTypeRuntimeChecks
    }
  }

  config.plugins = config.plugins ?? []
  config.nonNullDefaults = {
    ...defaults.nonNullDefaults,
    ...(config.nonNullDefaults ?? {}),
  }

  return config as BuilderConfig
}

/**
 * Defines the GraphQL schema, by combining the GraphQL types defined
 * by the GraphQL Nexus layer or any manually defined GraphQLType objects.
 *
 * Requires at least one type be named "Query", which will be used as the
 * root query type.
 */
export function makeSchema(config: SchemaConfig): NexusGraphQLSchema {
  const { schema, missingTypes, finalConfig } = makeSchemaInternal(config)
  const typegenConfig = resolveTypegenConfig(finalConfig)
  if (typegenConfig.outputs.schema || typegenConfig.outputs.typegen) {
    // Generating in the next tick allows us to use the schema
    // in the optional thunk for the typegen config
    const typegenPromise = new TypegenMetadata(typegenConfig).generateArtifacts(schema)
    if (config.shouldExitAfterGenerateArtifacts) {
      typegenPromise
        .then(() => {
          console.log(`Generated Artifacts:
          TypeScript Types  ==> ${typegenConfig.outputs.typegen || '(not enabled)'}
          GraphQL Schema    ==> ${typegenConfig.outputs.schema || '(not enabled)'}`)
          process.exit(0)
        })
        .catch((e) => {
          console.error(e)
          process.exit(1)
        })
    } else {
      typegenPromise.catch((e) => {
        console.error(e)
      })
    }
  }
  assertNoMissingTypes(schema, missingTypes)
  runAbstractTypeRuntimeChecks(schema, finalConfig.features)
  return schema
}

/**
 * Like makeSchema except that typegen is always run
 * and waited upon.
 */
export async function generateSchema(config: SchemaConfig): Promise<NexusGraphQLSchema> {
  const { schema, missingTypes, finalConfig } = makeSchemaInternal(config)
  const typegenConfig = resolveTypegenConfig(finalConfig)
  await new TypegenMetadata(typegenConfig).generateArtifacts(schema)
  assertNoMissingTypes(schema, missingTypes)
  runAbstractTypeRuntimeChecks(schema, finalConfig.features)
  return schema
}

/**
 * Mainly useful for testing, generates the schema and returns the artifacts
 * that would have been otherwise written to the filesystem.
 */
generateSchema.withArtifacts = async (
  config: SchemaConfig,
  typeFilePath: string | false
): Promise<{
  schema: NexusGraphQLSchema
  schemaTypes: string
  tsTypes: string
}> => {
  const { schema, missingTypes, finalConfig } = makeSchemaInternal(config)
  const typegenConfig = resolveTypegenConfig(finalConfig)
  const { schemaTypes, tsTypes } = await new TypegenMetadata(typegenConfig).generateArtifactContents(
    schema,
    typeFilePath
  )
  assertNoMissingTypes(schema, missingTypes)
  runAbstractTypeRuntimeChecks(schema, finalConfig.features)
  return { schema, schemaTypes, tsTypes }
}

function normalizeArg(
  argVal: NexusArgDef<AllInputTypes> | AllInputTypes | AllNexusInputTypeDefs<string>
): NexusArgDef<AllInputTypes> {
  if (isNexusArgDef(argVal)) {
    return argVal
  }
  return arg({ type: argVal } as any)
}<|MERGE_RESOLUTION|>--- conflicted
+++ resolved
@@ -40,19 +40,6 @@
   isWrappingType,
   printSchema,
 } from 'graphql'
-import {
-  GraphQLPossibleInputs,
-  GraphQLPossibleOutputs,
-  MissingType,
-  NexusFeaturesInput,
-  NexusGraphQLFieldConfig,
-  NexusGraphQLInputObjectTypeConfig,
-  NexusGraphQLInterfaceTypeConfig,
-  NexusGraphQLObjectTypeConfig,
-  NexusGraphQLSchema,
-  NonNullConfig,
-  RootTypings,
-} from './definitions/_types'
 import { arg, ArgsRecord, NexusArgConfig, NexusArgDef } from './definitions/args'
 import {
   InputDefinitionBlock,
@@ -92,11 +79,11 @@
   isNexusScalarTypeDef,
   isNexusUnionTypeDef,
 } from './definitions/wrapping'
-<<<<<<< HEAD
 import {
   GraphQLPossibleInputs,
   GraphQLPossibleOutputs,
   MissingType,
+  NexusFeaturesInput,
   NexusGraphQLFieldConfig,
   NexusGraphQLInputObjectTypeConfig,
   NexusGraphQLInterfaceTypeConfig,
@@ -106,8 +93,6 @@
   RootTypings,
   TypingImport,
 } from './definitions/_types'
-=======
->>>>>>> d8571213
 import { DynamicInputMethodDef, DynamicOutputMethodDef } from './dynamicMethod'
 import { DynamicOutputPropertyDef } from './dynamicProperty'
 import {
@@ -130,6 +115,7 @@
 import { TypegenMetadata } from './typegenMetadata'
 import { AbstractTypeResolver, AllInputTypes, GetGen } from './typegenTypeHelpers'
 import { resolveTypegenConfig } from './typegenUtils'
+import { RequiredDeeply } from './typeHelpersInternal'
 import {
   assertNoMissingTypes,
   casesHandled,
@@ -144,7 +130,6 @@
   UNKNOWN_TYPE_SCALAR,
   validateOnInstallHookResult,
 } from './utils'
-import { RequiredDeeply } from './typeHelpersInternal'
 
 type NexusShapedOutput = {
   name: string
