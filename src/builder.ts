--- conflicted
+++ resolved
@@ -33,12 +33,9 @@
   isUnionType,
   isScalarType,
   defaultFieldResolver,
-<<<<<<< HEAD
   assertValidName,
-=======
   getNamedType,
   GraphQLField,
->>>>>>> bd452ebb
 } from "graphql";
 import {
   NexusArgConfig,
