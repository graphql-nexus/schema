--- conflicted
+++ resolved
@@ -39,24 +39,7 @@
   isWrappingType,
   printSchema,
 } from 'graphql'
-<<<<<<< HEAD
 import { arg, ArgsRecord, NexusArgDef } from './definitions/args'
-=======
-import {
-  GraphQLPossibleInputs,
-  GraphQLPossibleOutputs,
-  MissingType,
-  NexusFeaturesInput,
-  NexusGraphQLFieldConfig,
-  NexusGraphQLInputObjectTypeConfig,
-  NexusGraphQLInterfaceTypeConfig,
-  NexusGraphQLObjectTypeConfig,
-  NexusGraphQLSchema,
-  NonNullConfig,
-  RootTypings,
-} from './definitions/_types'
-import { arg, ArgsRecord, NexusArgConfig, NexusArgDef } from './definitions/args'
->>>>>>> 45938cfe
 import {
   InputDefinitionBlock,
   NexusInputFieldDef,
@@ -97,9 +80,9 @@
   isNexusUnionTypeDef,
   isNexusWrappingType,
 } from './definitions/wrapping'
-<<<<<<< HEAD
 import {
   MissingType,
+  NexusFeaturesInput,
   NexusGraphQLFieldConfig,
   NexusGraphQLInputObjectTypeConfig,
   NexusGraphQLInterfaceTypeConfig,
@@ -108,8 +91,6 @@
   NonNullConfig,
   RootTypings,
 } from './definitions/_types'
-=======
->>>>>>> 45938cfe
 import { DynamicInputMethodDef, DynamicOutputMethodDef } from './dynamicMethod'
 import { DynamicOutputPropertyDef } from './dynamicProperty'
 import {
@@ -132,18 +113,16 @@
 import { TypegenMetadata } from './typegenMetadata'
 import { AbstractTypeResolver, AllInputTypes, GetGen } from './typegenTypeHelpers'
 import { resolveTypegenConfig } from './typegenUtils'
+import { RequiredDeeply } from './typeHelpersInternal'
 import {
   assertNoMissingTypes,
   casesHandled,
   consoleWarn,
   eachObj,
   firstDefined,
-<<<<<<< HEAD
   getNexusNamedArgDef,
   getNexusNamedType,
-=======
   invariantGuard,
->>>>>>> 45938cfe
   isObject,
   mapValues,
   objValues,
@@ -154,7 +133,6 @@
   wrapAsNexusType,
   wrapType,
 } from './utils'
-import { RequiredDeeply } from './typeHelpersInternal'
 
 type NexusShapedOutput = {
   name: string
@@ -1134,7 +1112,7 @@
   ): boolean {
     const { nonNullDefaults = {} } = typeConfig.extensions?.nexus?.config || {}
 
-    return firstDefined(nonNullDefaults[kind], this.nonNullDefaults[kind], false)
+    return firstDefined(nonNullDefaults[kind], this.config.nonNullDefaults[kind], false)
   }
 
   protected buildOutputField(
@@ -1215,79 +1193,6 @@
     return allArgs
   }
 
-<<<<<<< HEAD
-=======
-  protected inputNonNull(
-    typeDef:
-      | NexusGraphQLObjectTypeConfig
-      | NexusGraphQLInterfaceTypeConfig
-      | NexusGraphQLInputObjectTypeConfig,
-    field: NexusInputFieldDef | NexusArgConfig<any>
-  ): boolean {
-    const { nullable, required } = field
-    const { name, nonNullDefaults = {} } = typeDef.extensions?.nexus?.config || {}
-    if (typeof nullable !== 'undefined' && typeof required !== 'undefined') {
-      throw new Error(`Cannot set both nullable & required on ${name}`)
-    }
-    if (typeof nullable !== 'undefined') {
-      return !nullable
-    }
-    if (typeof required !== 'undefined') {
-      return required
-    }
-    // Null by default
-    return firstDefined(nonNullDefaults.input, this.config.nonNullDefaults.input, false)
-  }
-
-  protected outputNonNull(
-    typeDef: NexusGraphQLObjectTypeConfig | NexusGraphQLInterfaceTypeConfig,
-    field: NexusOutputFieldDef
-  ): boolean {
-    const { nullable } = field
-    const { nonNullDefaults = {} } = typeDef.extensions?.nexus?.config ?? {}
-    if (typeof nullable !== 'undefined') {
-      return !nullable
-    }
-    // Non-Null by default
-    return firstDefined(nonNullDefaults.output, this.config.nonNullDefaults.output, true)
-  }
-
-  protected decorateType<T extends GraphQLNamedType>(
-    type: T,
-    list: null | undefined | true | boolean[],
-    isNonNull: boolean
-  ): T {
-    if (list) {
-      type = this.decorateList(type, list, isNonNull)
-    }
-    return (isNonNull ? GraphQLNonNull(type) : type) as T
-  }
-
-  protected decorateList<T extends GraphQLOutputType | GraphQLInputType>(
-    type: T,
-    list: true | boolean[],
-    isNonNull: boolean
-  ): T {
-    let finalType = type
-    if (!Array.isArray(list)) {
-      if (isNonNull) {
-        finalType = GraphQLNonNull(finalType) as T
-      }
-      return GraphQLList(finalType) as T
-    }
-    if (Array.isArray(list)) {
-      for (let i = 0; i < list.length; i++) {
-        const isNull = !list[i]
-        if (!isNull) {
-          finalType = GraphQLNonNull(finalType) as T
-        }
-        finalType = GraphQLList(finalType) as T
-      }
-    }
-    return finalType
-  }
-
->>>>>>> 45938cfe
   protected getInterface(name: string | NexusInterfaceTypeDef<any>): GraphQLInterfaceType {
     const type = this.getOrBuildType(name)
     if (!isInterfaceType(type)) {
@@ -1766,26 +1671,7 @@
   return { schema, schemaTypes, tsTypes }
 }
 
-<<<<<<< HEAD
-/**
- * Assertion utility with nexus-aware feedback for users.
- */
-function invariantGuard(val: any) {
-  /* istanbul ignore next */
-  if (Boolean(val) === false) {
-    throw new Error(
-      'Nexus Error: This should never happen, ' +
-        'please check your code or if you think this is a bug open a GitHub issue https://github.com/graphql-nexus/schema/issues/new.'
-    )
-  }
-}
-
 function normalizeArg(argVal: AllNexusArgsDefs, nonNullDefault: boolean): NexusArgDef<AllInputTypes> {
-=======
-function normalizeArg(
-  argVal: NexusArgDef<AllInputTypes> | AllInputTypes | AllNexusInputTypeDefs<string>
-): NexusArgDef<AllInputTypes> {
->>>>>>> 45938cfe
   if (isNexusArgDef(argVal)) {
     return argVal
   }
