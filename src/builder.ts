--- conflicted
+++ resolved
@@ -57,17 +57,7 @@
   NexusInterfaceTypeConfig,
   NexusInterfaceTypeDef,
 } from './definitions/interfaceType'
-<<<<<<< HEAD
-import { NexusListDef, NexusNonNullDef } from './definitions/list'
-import {
-  Implemented,
-  NexusObjectTypeConfig,
-  NexusObjectTypeDef,
-  ObjectDefinitionBlock,
-} from './definitions/objectType'
-=======
 import { NexusObjectTypeConfig, NexusObjectTypeDef, ObjectDefinitionBlock } from './definitions/objectType'
->>>>>>> 6e06f8f3
 import { NexusScalarExtensions, NexusScalarTypeConfig } from './definitions/scalarType'
 import { NexusUnionTypeConfig, UnionDefinitionBlock, UnionMembers } from './definitions/unionType'
 import {
@@ -87,7 +77,8 @@
   isNexusObjectTypeDef,
   isNexusPlugin,
   isNexusScalarTypeDef,
-  isNexusUnionTypeDef,, AllNexusTypeDefs
+  isNexusUnionTypeDef,
+  AllNexusTypeDefs,
 } from './definitions/wrapping'
 import {
   GraphQLPossibleInputs,
@@ -1102,15 +1093,12 @@
   }
 
   protected unwrapNexusToGraphQL(type: AllNexusTypeDefs, output = null): any {
-    
     if (type instanceof NexusNonNullDef) {
       return this.unwrapNexusToGraphQL()
-    }
-    else if (type instanceof NexusListDef) {
+    } else if (type instanceof NexusListDef) {
       return this.unwrapNexusToGraphQL()
-    }
-    else {
-      return type 
+    } else {
+      return type
     }
   }
 
