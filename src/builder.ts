import {
  assertValidName,
  defaultFieldResolver,
  getNamedType,
  GraphQLBoolean,
  GraphQLEnumType,
  GraphQLEnumValueConfigMap,
  GraphQLField,
  GraphQLFieldConfig,
  GraphQLFieldConfigArgumentMap,
  GraphQLFieldConfigMap,
  GraphQLFieldResolver,
  GraphQLFloat,
  GraphQLID,
  GraphQLInputFieldConfig,
  GraphQLInputFieldConfigMap,
  GraphQLInputObjectType,
  GraphQLInputType,
  GraphQLInt,
  GraphQLInterfaceType,
  GraphQLInterfaceTypeConfig,
  GraphQLList,
  GraphQLNamedType,
  GraphQLNonNull,
  GraphQLObjectType,
  GraphQLOutputType,
  GraphQLScalarType,
  GraphQLSchema,
  GraphQLSchemaConfig,
  GraphQLString,
  GraphQLType,
  GraphQLUnionType,
  isInputObjectType,
  isInterfaceType,
  isLeafType,
  isNamedType,
  isObjectType,
  isOutputType,
  isScalarType,
  isSchema,
  isUnionType,
  isWrappingType,
  printSchema,
} from 'graphql'
import type { ArgsRecord, NexusFinalArgConfig } from './definitions/args'
import {
  InputDefinitionBlock,
  NexusInputFieldDef,
  NexusOutputFieldConfig,
  NexusOutputFieldDef,
  OutputDefinitionBlock,
} from './definitions/definitionBlocks'
import type { NexusEnumTypeConfig } from './definitions/enumType'
import type { NexusExtendInputTypeConfig, NexusExtendInputTypeDef } from './definitions/extendInputType'
import type { NexusExtendTypeConfig, NexusExtendTypeDef } from './definitions/extendType'
import type { NexusInputObjectTypeConfig } from './definitions/inputObjectType'
import {
  FieldModificationDef,
  Implemented,
  InterfaceDefinitionBlock,
  NexusInterfaceTypeConfig,
  NexusInterfaceTypeDef,
} from './definitions/interfaceType'
import { NexusObjectTypeConfig, NexusObjectTypeDef, ObjectDefinitionBlock } from './definitions/objectType'
import type { NexusScalarTypeConfig } from './definitions/scalarType'
import { NexusUnionTypeConfig, UnionDefinitionBlock, UnionMembers } from './definitions/unionType'
import {
  AllNexusArgsDefs,
  AllNexusNamedInputTypeDefs,
  AllNexusNamedOutputTypeDefs,
  AllNexusNamedTypeDefs,
  finalizeWrapping,
  isNexusDynamicInputMethod,
  isNexusDynamicOutputMethod,
  isNexusDynamicOutputProperty,
  isNexusEnumTypeDef,
  isNexusExtendInputTypeDef,
  isNexusExtendTypeDef,
  isNexusInputObjectTypeDef,
  isNexusInterfaceTypeDef,
  isNexusNamedTypeDef,
  isNexusObjectTypeDef,
  isNexusPlugin,
  isNexusScalarTypeDef,
  isNexusUnionTypeDef,
  isNexusWrappingType,
  NexusFinalWrapKind,
  NexusWrapKind,
  normalizeArgWrapping,
  rewrapAsGraphQLType,
  unwrapGraphQLDef,
  unwrapNexusDef,
} from './definitions/wrapping'
import type {
  MissingType,
  NexusFeaturesInput,
  NexusGraphQLFieldConfig,
  NexusGraphQLInputObjectTypeConfig,
  NexusGraphQLInterfaceTypeConfig,
  NexusGraphQLObjectTypeConfig,
  NexusGraphQLSchema,
  NonNullConfig,
  SourceTypings,
  TypingImport,
} from './definitions/_types'
import type { DynamicInputMethodDef, DynamicOutputMethodDef } from './dynamicMethod'
import type { DynamicOutputPropertyDef } from './dynamicProperty'
import {
  NexusFieldExtension,
  NexusInputObjectTypeExtension,
  NexusInterfaceTypeExtension,
  NexusObjectTypeExtension,
  NexusScalarExtensions,
  NexusSchemaExtension,
} from './extensions'
import { messages } from './messages'
import {
  composeMiddlewareFns,
  CreateFieldResolverInfo,
  MiddlewareFn,
  NexusPlugin,
  PluginConfig,
} from './plugin'
import { declarativeWrappingPlugin } from './plugins'
import { fieldAuthorizePlugin } from './plugins/fieldAuthorizePlugin'
import type { SourceTypesConfigOptions } from './typegenAutoConfig'
import type { TypegenFormatFn } from './typegenFormatPrettier'
import type { AbstractTypeResolver, GetGen } from './typegenTypeHelpers'
import type { RequiredDeeply } from './typeHelpersInternal'
import {
  casesHandled,
  consoleWarn,
  eachObj,
  getArgNamedType,
  getNexusNamedType,
  graphql15InterfaceConfig,
  graphql15InterfaceType,
  invariantGuard,
  isArray,
  isObject,
  mapValues,
  objValues,
  UNKNOWN_TYPE_SCALAR,
} from './utils'
import { TO_NEXUS, isToNexusObject } from './definitions/toNexus'

type NexusShapedOutput = {
  name: string
  definition: (t: ObjectDefinitionBlock<string>) => void
}

type NexusShapedInput = {
  name: string
  definition: (t: InputDefinitionBlock<string>) => void
}

const SCALARS: Record<string, GraphQLScalarType> = {
  String: GraphQLString,
  Int: GraphQLInt,
  Float: GraphQLFloat,
  ID: GraphQLID,
  Boolean: GraphQLBoolean,
}

type PossibleOutputType =
  | string
  | AllNexusNamedOutputTypeDefs
  | Exclude<GraphQLOutputType, GraphQLNonNull<any> | GraphQLList<any>>

type PossibleInputType = string | AllNexusNamedInputTypeDefs | GraphQLType

export interface BuilderConfigInput {
  /**
   * Generated artifact settings. Set to false to disable all. Set to true to enable all and use default
   * paths. Leave undefined for default behaviour of each artifact.
   */
  outputs?:
    | boolean
    | {
        /**
         * TypeScript declaration file generation settings. This file contains types reflected off your source
         * code. It is how Nexus imbues dynamic code with static guarantees.
         *
         * Defaults to being enabled when `process.env.NODE_ENV !== "production"`. Set to true to enable and
         * emit into default path (see below). Set to false to disable. Set to a string to specify absolute path.
         *
         * The default path is node_modules/@types/nexus-typegen/index.d.ts. This is chosen because TypeScript
         * will pick it up without any configuration needed by you. For more details about the @types system
         * refer to https://www.typescriptlang.org/docs/handbook/tsconfig-json.html#types-typeroots-and-types
         */
        typegen?: boolean | string
        /**
         * GraphQL SDL file generation toggle and location.
         *
         * Set to a string to enable and output to an absolute path. Set to true to enable at default path
         * (schema.graphql in the current working directory) Set to false to disable
         *
         * Defaults to true in development and false otherwise.
         *
         * This file is not necessary but may be nice for teams wishing to review SDL in pull-requests or just
         * generally transitioning from a schema-first workflow.
         */
        schema?: boolean | string
      }
  /**
   * Whether the schema & types are generated when the server starts. Default is !process.env.NODE_ENV ||
   * process.env.NODE_ENV === "development"
   */
  shouldGenerateArtifacts?: boolean
  /** Register the Source Types */
  sourceTypes?: SourceTypesConfigOptions
  /**
   * Adjust the Prettier options used while running prettier over the generated output.
   *
   * Can be an absolute path to a Prettier config file like .prettierrc or package.json with "prettier" field,
   * or an object of Prettier options.
   *
   * If provided, you must have prettier available as an importable dep in your project.
   */
  prettierConfig?: string | object
  /**
   * Manually apply a formatter to the generated content before saving, see the `prettierConfig` option if you
   * want to use Prettier.
   */
  formatTypegen?: TypegenFormatFn
  /**
   * Configures the default "nonNullDefaults" for the entire schema the type. Read more about how nexus
   * handles nullability
   */
  nonNullDefaults?: NonNullConfig
  /** List of plugins to apply to Nexus, with before/after hooks executed first to last: before -> resolve -> after */
  plugins?: NexusPlugin[]
  /** Provide if you wish to customize the behavior of the schema printing. Otherwise, uses `printSchema` from graphql-js */
  customPrintSchemaFn?: typeof printSchema
  /** Customize and toggle on or off various features of Nexus. */
  features?: NexusFeaturesInput
  /**
   * Path to the module where your context type is exported
   *
   * @example
   *   contextType: { module: path.join(__dirname, 'context.ts'), export: 'MyContextType' }
   */
  contextType?: TypingImport
}

export interface BuilderConfig extends Omit<BuilderConfigInput, 'nonNullDefaults' | 'features' | 'plugins'> {
  nonNullDefaults: RequiredDeeply<BuilderConfigInput['nonNullDefaults']>
  features: RequiredDeeply<BuilderConfigInput['features']>
  plugins: RequiredDeeply<BuilderConfigInput['plugins']>
}

export type SchemaConfig = BuilderConfigInput & {
  /**
   * All of the GraphQL types. This is an any for simplicity of developer experience, if it's an object we get
   * the values, if it's an array we flatten out the valid types, ignoring invalid ones.
   */
  types: any
  /**
   * Whether we should process.exit after the artifacts are generated. Useful if you wish to explicitly
   * generate the test artifacts at a certain stage in a startup or build process.
   *
   * @default false
   */
  shouldExitAfterGenerateArtifacts?: boolean
  /**
   * Custom extensions, as [supported in
   * graphql-js](https://github.com/graphql/graphql-js/blob/master/src/type/__tests__/extensions-test.js)
   */
  extensions?: GraphQLSchemaConfig['extensions']
} & NexusGenPluginSchemaConfig

export interface TypegenInfo {
  /** Headers attached to the generate type output */
  headers: string[]
  /** All imports for the source types / context */
  imports: string[]
  /** A map of all GraphQL types and what TypeScript types they should be represented by. */
  sourceTypeMap: { [K in GetGen<'objectNames'>]?: string }
  /** Info about where to import the context from */
  contextTypeImport: TypingImport | undefined
  /**
   * The path to the nexus package for typegen.
   *
   * This setting is only necessary when nexus is being wrapped by another library/framework such that `nexus`
   * is not expected to be a direct dependency at the application level.
   */
  nexusSchemaImportId?: string
}

export type TypeToWalk =
  | { type: 'named'; value: GraphQLNamedType }
  | { type: 'input'; value: NexusShapedInput }
  | { type: 'object'; value: NexusShapedOutput }
  | { type: 'interface'; value: NexusInterfaceTypeConfig<any> }

export type DynamicInputFields = Record<string, DynamicInputMethodDef<string> | string>

export type DynamicOutputFields = Record<string, DynamicOutputMethodDef<string> | string>

export type DynamicOutputProperties = Record<string, DynamicOutputPropertyDef<string>>

export type TypeDef =
  | GraphQLNamedType
  | AllNexusNamedTypeDefs
  | NexusExtendInputTypeDef<string>
  | NexusExtendTypeDef<string>

export type DynamicBlockDef =
  | DynamicInputMethodDef<string>
  | DynamicOutputMethodDef<string>
  | DynamicOutputPropertyDef<string>

export type NexusAcceptedTypeDef = TypeDef | DynamicBlockDef

export type PluginBuilderLens = {
  hasType: SchemaBuilder['hasType']
  addType: SchemaBuilder['addType']
  setConfigOption: SchemaBuilder['setConfigOption']
  hasConfigOption: SchemaBuilder['hasConfigOption']
  getConfigOption: SchemaBuilder['getConfigOption']
}

/**
 * Builds all of the types, properly accounts for any using "mix". Since the enum types are resolved
 * synchronously, these need to guard for circular references at this step, while fields will guard for it
 * during lazy evaluation.
 */
export class SchemaBuilder {
<<<<<<< HEAD
  /**
   * All objects containing a TO_NEXUS symbol
   */
  private toNexusObjects = new Set()
  /**
   * Used to check for circular references.
   */
=======
  /** Used to check for circular references. */
>>>>>>> 10ea65f6
  protected buildingTypes = new Set()
  /** The "final type" map contains all types as they are built. */
  protected finalTypeMap: Record<string, GraphQLNamedType> = {}
  /**
   * The "defined type" map keeps track of all of the types that were defined directly as `GraphQL*Type`
   * objects, so we don't accidentally overwrite any.
   */
  protected definedTypeMap: Record<string, GraphQLNamedType> = {}
  /**
   * The "pending type" map keeps track of all types that were defined w/ GraphQL Nexus and haven't been
   * processed into concrete types yet.
   */
  protected pendingTypeMap: Record<string, AllNexusNamedTypeDefs> = {}
  /** All "extensions" to types (adding fields on types from many locations) */
  protected typeExtendMap: Record<string, NexusExtendTypeConfig<string>[] | null> = {}
  /** All "extensions" to input types (adding fields on types from many locations) */
  protected inputTypeExtendMap: Record<string, NexusExtendInputTypeConfig<string>[] | null> = {}

  protected dynamicInputFields: DynamicInputFields = {}
  protected dynamicOutputFields: DynamicOutputFields = {}
  protected dynamicOutputProperties: DynamicOutputProperties = {}
  protected plugins: NexusPlugin[] = []

  /** All types that need to be traversed for children types */
  protected typesToWalk: TypeToWalk[] = []

  /** Root type mapping information annotated on the type definitions */
  protected rootTypings: SourceTypings = {}

  /** Array of missing types */
  protected missingTypes: Record<string, MissingType> = {}

  /** Methods we are able to access to read/modify builder state from plugins */
  protected builderLens: PluginBuilderLens

  /** Created just before types are walked, this keeps track of all of the resolvers */
  protected onMissingTypeFns: Exclude<PluginConfig['onMissingType'], undefined>[] = []

  /** Executed just before types are walked */
  protected onBeforeBuildFns: Exclude<PluginConfig['onBeforeBuild'], undefined>[] = []

  /** Executed as the field resolvers are included on the field */
  protected onCreateResolverFns: Exclude<PluginConfig['onCreateFieldResolver'], undefined>[] = []

  /** Executed as the field "subscribe" fields are included on the schema */
  protected onCreateSubscribeFns: Exclude<PluginConfig['onCreateFieldSubscribe'], undefined>[] = []

  /** Executed after the schema is constructed, for any final verification */
  protected onAfterBuildFns: Exclude<PluginConfig['onAfterBuild'], undefined>[] = []

  /** Executed after the object is defined, allowing us to add additional fields to the object */
  protected onObjectDefinitionFns: Exclude<PluginConfig['onObjectDefinition'], undefined>[] = []

  /** Executed after the object is defined, allowing us to add additional fields to the object */
  protected onInputObjectDefinitionFns: Exclude<PluginConfig['onInputObjectDefinition'], undefined>[] = []

  /** Called immediately after the field is defined, allows for using metadata to define the shape of the field. */
  protected onAddArgFns: Exclude<PluginConfig['onAddArg'], undefined>[] = []

  /** Called immediately after the field is defined, allows for using metadata to define the shape of the field. */
  protected onAddOutputFieldFns: Exclude<PluginConfig['onAddOutputField'], undefined>[] = []

  /** Called immediately after the field is defined, allows for using metadata to define the shape of the field. */
  protected onAddInputFieldFns: Exclude<PluginConfig['onAddInputField'], undefined>[] = []

  /** The `schemaExtension` is created just after the types are walked, but before the fields are materialized. */
  protected _schemaExtension?: NexusSchemaExtension

  protected config: BuilderConfig

  get schemaExtension() {
    /* istanbul ignore next */
    if (!this._schemaExtension) {
      throw new Error('Cannot reference schemaExtension before it is created')
    }
    return this._schemaExtension
  }

  constructor(config: BuilderConfigInput) {
    this.config = setConfigDefaults(config)
    /** This array of plugin is used to keep retro-compatibility w/ older versions of nexus */
    this.plugins = this.config.plugins.length > 0 ? this.config.plugins : [fieldAuthorizePlugin()]

    if (!this.plugins.find((f) => f.config.name === 'declarativeWrapping')) {
      this.plugins.push(declarativeWrappingPlugin({ disable: true }))
    }

    this.builderLens = Object.freeze({
      hasType: this.hasType,
      addType: this.addType,
      setConfigOption: this.setConfigOption,
      hasConfigOption: this.hasConfigOption,
      getConfigOption: this.getConfigOption,
    })
  }

  setConfigOption = <K extends keyof BuilderConfigInput>(key: K, value: BuilderConfigInput[K]) => {
    this.config = {
      ...this.config,
      [key]: value,
    }
  }

  hasConfigOption = (key: keyof BuilderConfigInput): boolean => {
    return this.config.hasOwnProperty(key)
  }

  getConfigOption = <K extends keyof BuilderConfigInput>(key: K): BuilderConfigInput[K] => {
    return this.config[key]
  }

  hasType = (typeName: string): boolean => {
    return Boolean(this.pendingTypeMap[typeName] || this.finalTypeMap[typeName])
  }

  /**
   * Add type takes a Nexus type, or a GraphQL type and pulls it into an internal "type registry". It also
   * does an initial pass on any types that are referenced on the "types" field and pulls those in too, so
   * you can define types anonymously, without exporting them.
   */
  addType = (typeDef: NexusAcceptedTypeDef) => {
    if (isNexusDynamicInputMethod(typeDef)) {
      this.dynamicInputFields[typeDef.name] = typeDef
      return
    }
    if (isNexusDynamicOutputMethod(typeDef)) {
      this.dynamicOutputFields[typeDef.name] = typeDef
      return
    }
    if (isNexusDynamicOutputProperty(typeDef)) {
      this.dynamicOutputProperties[typeDef.name] = typeDef
      return
    }

    // Don't worry about internal types.
    if (typeDef.name?.indexOf('__') === 0) {
      return
    }

    const existingType = this.definedTypeMap[typeDef.name] || this.pendingTypeMap[typeDef.name]

    if (isNexusExtendTypeDef(typeDef)) {
      const typeExtensions = (this.typeExtendMap[typeDef.name] = this.typeExtendMap[typeDef.name] || [])
      typeExtensions.push(typeDef.value)
      this.typesToWalk.push({ type: 'object', value: typeDef.value })
      return
    }

    if (isNexusExtendInputTypeDef(typeDef)) {
      const typeExtensions = (this.inputTypeExtendMap[typeDef.name] =
        this.inputTypeExtendMap[typeDef.name] || [])
      typeExtensions.push(typeDef.value)
      this.typesToWalk.push({ type: 'input', value: typeDef.value })
      return
    }

    if (existingType) {
      // Allow importing the same exact type more than once.
      if (existingType === typeDef) {
        return
      }
      throw extendError(typeDef.name)
    }

    if (isNexusScalarTypeDef(typeDef) && typeDef.value.asNexusMethod) {
      this.dynamicInputFields[typeDef.value.asNexusMethod] = typeDef.name
      this.dynamicOutputFields[typeDef.value.asNexusMethod] = typeDef.name
      if (typeDef.value.sourceType) {
        this.rootTypings[typeDef.name] = typeDef.value.sourceType
      }
    } else if (isScalarType(typeDef)) {
      const scalarDef = typeDef as GraphQLScalarType & {
        extensions?: NexusScalarExtensions
      }
      if (scalarDef.extensions?.nexus) {
        const { asNexusMethod, sourceType: rootTyping } = scalarDef.extensions.nexus
        if (asNexusMethod) {
          this.dynamicInputFields[asNexusMethod] = scalarDef.name
          this.dynamicOutputFields[asNexusMethod] = typeDef.name
        }
        if (rootTyping) {
          this.rootTypings[scalarDef.name] = rootTyping
        }
      }
    }

    if (isNamedType(typeDef)) {
      let finalTypeDef = typeDef
      if (isObjectType(typeDef)) {
        const config = typeDef.toConfig()
        finalTypeDef = new GraphQLObjectType({
          ...config,
          fields: () => this.rebuildNamedOutputFields(config),
          interfaces: () => config.interfaces.map((t) => this.getInterface(t.name)),
        })
      } else if (isInterfaceType(typeDef)) {
        const config = graphql15InterfaceConfig(typeDef.toConfig())
        finalTypeDef = new GraphQLInterfaceType({
          ...config,
          fields: () => this.rebuildNamedOutputFields(config),
          interfaces: () => config.interfaces.map((t) => this.getInterface(t.name)),
        } as GraphQLInterfaceTypeConfig<any, any>)
      } else if (isUnionType(typeDef)) {
        const config = typeDef.toConfig()
        finalTypeDef = new GraphQLUnionType({
          ...config,
          types: () => config.types.map((t) => this.getObjectType(t.name)),
        })
      }
      this.finalTypeMap[typeDef.name] = finalTypeDef
      this.definedTypeMap[typeDef.name] = typeDef
      this.typesToWalk.push({ type: 'named', value: typeDef })
    } else {
      this.pendingTypeMap[typeDef.name] = typeDef
    }
    if (isNexusInputObjectTypeDef(typeDef)) {
      this.typesToWalk.push({ type: 'input', value: typeDef.value })
    }
    if (isNexusObjectTypeDef(typeDef)) {
      this.typesToWalk.push({ type: 'object', value: typeDef.value })
    }
    if (isNexusInterfaceTypeDef(typeDef)) {
      this.typesToWalk.push({ type: 'interface', value: typeDef.value })
    }
  }

  addTypes(types: any) {
    if (!types) {
      return
    }
    if (isToNexusObject(types)) {
      if (this.toNexusObjects.has(types)) {
        return
      }
      this.toNexusObjects.add(types)
      this.addTypes(types[TO_NEXUS]())
      return
    }
    if (isSchema(types)) {
      this.addTypes(types.getTypeMap())
      return
    }
    if (isNexusPlugin(types)) {
      if (!this.plugins?.includes(types)) {
        throw new Error(
          `Nexus plugin ${types.config.name} was seen in the "types" config, but should instead be provided to the "plugins" array.`
        )
      }
      return
    }
    if (
      isNexusNamedTypeDef(types) ||
      isNexusExtendTypeDef(types) ||
      isNexusExtendInputTypeDef(types) ||
      isNamedType(types) ||
      isNexusDynamicInputMethod(types) ||
      isNexusDynamicOutputMethod(types) ||
      isNexusDynamicOutputProperty(types)
    ) {
      this.addType(types)
    } else if (Array.isArray(types)) {
      types.forEach((typeDef) => this.addTypes(typeDef))
    } else if (isObject(types)) {
      Object.keys(types).forEach((key) => this.addTypes(types[key]))
    }
  }

  rebuildNamedOutputFields(
    config: ReturnType<GraphQLObjectType['toConfig'] | GraphQLInterfaceType['toConfig']>
  ) {
    const { fields, ...rest } = config
    const fieldsConfig = typeof fields === 'function' ? fields() : fields
    return mapValues(fieldsConfig, (val, key) => {
      const { resolve, type, ...fieldConfig } = val
      const finalType = this.replaceNamedType(type)
      return {
        ...fieldConfig,
        type: finalType,
        resolve: this.makeFinalResolver(
          {
            builder: this.builderLens,
            fieldConfig: {
              ...fieldConfig,
              type: finalType,
              name: key,
            },
            schemaConfig: this.config,
            parentTypeConfig: rest as any, // TODO(tim): remove as any when we drop support for 14.x
            schemaExtension: this.schemaExtension,
          },
          resolve
        ),
      }
    })
  }

  walkTypes() {
    let obj
    while ((obj = this.typesToWalk.shift())) {
      switch (obj.type) {
        case 'input':
          this.walkInputType(obj.value)
          break
        case 'interface':
          this.walkInterfaceType(obj.value)
          break
        case 'named':
          this.walkNamedTypes(obj.value)
          break
        case 'object':
          this.walkOutputType(obj.value)
          break
        default:
          casesHandled(obj)
      }
    }
  }

  beforeWalkTypes() {
    this.plugins.forEach((obj, i) => {
      if (!isNexusPlugin(obj)) {
        throw new Error(`Expected a plugin in plugins[${i}], saw ${obj}`)
      }
      const { config: pluginConfig } = obj
      if (pluginConfig.onInstall) {
        // TODO(tim): remove anys/warning at 1.0
        const installResult = pluginConfig.onInstall(this.builderLens) as any
        if (Array.isArray(installResult?.types)) {
          throw new Error(
            `Nexus no longer supports a return value from onInstall, you should instead use the hasType/addType api (seen in plugin ${pluginConfig.name}). `
          )
        }
      }
      if (pluginConfig.onCreateFieldResolver) {
        this.onCreateResolverFns.push(pluginConfig.onCreateFieldResolver)
      }
      if (pluginConfig.onCreateFieldSubscribe) {
        this.onCreateSubscribeFns.push(pluginConfig.onCreateFieldSubscribe)
      }
      if (pluginConfig.onBeforeBuild) {
        this.onBeforeBuildFns.push(pluginConfig.onBeforeBuild)
      }
      if (pluginConfig.onMissingType) {
        this.onMissingTypeFns.push(pluginConfig.onMissingType)
      }
      if (pluginConfig.onAfterBuild) {
        this.onAfterBuildFns.push(pluginConfig.onAfterBuild)
      }
      if (pluginConfig.onObjectDefinition) {
        this.onObjectDefinitionFns.push(pluginConfig.onObjectDefinition)
      }
      if (pluginConfig.onAddOutputField) {
        this.onAddOutputFieldFns.push(pluginConfig.onAddOutputField)
      }
      if (pluginConfig.onAddInputField) {
        this.onAddInputFieldFns.push(pluginConfig.onAddInputField)
      }
      if (pluginConfig.onAddArg) {
        this.onAddArgFns.push(pluginConfig.onAddArg)
      }
      if (pluginConfig.onInputObjectDefinition) {
        this.onInputObjectDefinitionFns.push(pluginConfig.onInputObjectDefinition)
      }
    })
  }

  beforeBuildTypes() {
    this.onBeforeBuildFns.forEach((fn) => {
      fn(this.builderLens)
      if (this.typesToWalk.length > 0) {
        this.walkTypes()
      }
    })
  }

  checkForInterfaceCircularDependencies() {
    const interfaces: Record<string, NexusInterfaceTypeConfig<any>> = {}
    Object.keys(this.pendingTypeMap)
      .map((key) => this.pendingTypeMap[key])
      .filter(isNexusInterfaceTypeDef)
      .forEach((type) => {
        interfaces[type.name] = type.value
      })
    const alreadyChecked: Record<string, boolean> = {}
    const walkType = (
      obj: NexusInterfaceTypeConfig<any>,
      path: string[],
      visited: Record<string, boolean>
    ) => {
      if (alreadyChecked[obj.name]) {
        return
      }
      if (visited[obj.name]) {
        if (obj.name === path[path.length - 1]) {
          throw new Error(`GraphQL Nexus: Interface ${obj.name} can't implement itself`)
        } else {
          throw new Error(
            `GraphQL Nexus: Interface circular dependency detected ${[
              ...path.slice(path.lastIndexOf(obj.name)),
              obj.name,
            ].join(' -> ')}`
          )
        }
      }

      const definitionBlock = new InterfaceDefinitionBlock({
        typeName: obj.name,
        addInterfaces: (i) =>
          i.forEach((config) => {
            const name = typeof config === 'string' ? config : config.value.name
            walkType(interfaces[name], [...path, obj.name], { ...visited, [obj.name]: true })
          }),
        addModification: () => {},
        addField: () => {},
        addDynamicOutputMembers: (block, wrapping) => this.addDynamicOutputMembers(block, 'walk', wrapping),
        warn: () => {},
      })
      obj.definition(definitionBlock)
      alreadyChecked[obj.name] = true
    }
    Object.keys(interfaces).forEach((name) => {
      walkType(interfaces[name], [], {})
    })
  }

  buildNexusTypes() {
    // If Query isn't defined, set it to null so it falls through to "missingType"
    if (!this.pendingTypeMap.Query) {
      this.pendingTypeMap.Query = null as any
    }
    Object.keys(this.pendingTypeMap).forEach((key) => {
      if (this.typesToWalk.length > 0) {
        this.walkTypes()
      }
      // If we've already constructed the type by this point,
      // via circular dependency resolution don't worry about building it.
      if (this.finalTypeMap[key]) {
        return
      }
      if (this.definedTypeMap[key]) {
        throw extendError(key)
      }
      this.finalTypeMap[key] = this.getOrBuildType(key)
      this.buildingTypes.clear()
    })
    Object.keys(this.typeExtendMap).forEach((key) => {
      // If we haven't defined the type, assume it's an object type
      if (this.typeExtendMap[key] !== null) {
        this.buildObjectType({
          name: key,
          definition() {},
        })
      }
    })
    Object.keys(this.inputTypeExtendMap).forEach((key) => {
      // If we haven't defined the type, assume it's an input object type
      if (this.inputTypeExtendMap[key] !== null) {
        this.buildInputObjectType({
          name: key,
          definition() {},
        })
      }
    })
  }

  createSchemaExtension() {
    this._schemaExtension = new NexusSchemaExtension({
      ...this.config,
      dynamicFields: {
        dynamicInputFields: this.dynamicInputFields,
        dynamicOutputFields: this.dynamicOutputFields,
        dynamicOutputProperties: this.dynamicOutputProperties,
      },
      rootTypings: this.rootTypings,
    })
  }

  getFinalTypeMap(): BuildTypes<any> {
    this.beforeWalkTypes()
    this.createSchemaExtension()
    this.walkTypes()
    this.beforeBuildTypes()
    this.checkForInterfaceCircularDependencies()
    this.buildNexusTypes()
    return {
      finalConfig: this.config,
      typeMap: this.finalTypeMap,
      schemaExtension: this.schemaExtension!,
      missingTypes: this.missingTypes,
      onAfterBuildFns: this.onAfterBuildFns,
    }
  }

  buildInputObjectType(config: NexusInputObjectTypeConfig<any>): GraphQLInputObjectType {
    const fields: NexusInputFieldDef[] = []
    const definitionBlock = new InputDefinitionBlock({
      typeName: config.name,
      addField: (field) => fields.push(this.addInputField(field)),
      addDynamicInputFields: (block, wrapping) => this.addDynamicInputFields(block, wrapping),
      warn: consoleWarn,
    })
    config.definition(definitionBlock)
    this.onInputObjectDefinitionFns.forEach((fn) => {
      fn(definitionBlock, config)
    })
    const extensions = this.inputTypeExtendMap[config.name]
    if (extensions) {
      extensions.forEach((extension) => {
        extension.definition(definitionBlock)
      })
    }
    this.inputTypeExtendMap[config.name] = null
    const inputObjectTypeConfig: NexusGraphQLInputObjectTypeConfig = {
      name: config.name,
      fields: () => this.buildInputObjectFields(fields, inputObjectTypeConfig),
      description: config.description,
      extensions: {
        ...config.extensions,
        nexus: new NexusInputObjectTypeExtension(config),
      },
    }
    return this.finalize(new GraphQLInputObjectType(inputObjectTypeConfig))
  }

  buildObjectType(config: NexusObjectTypeConfig<string>) {
    const fields: NexusOutputFieldDef[] = []
    const interfaces: Implemented[] = []
    const modifications: Record<string, FieldModificationDef<any, any>> = {}
    const definitionBlock = new ObjectDefinitionBlock({
      typeName: config.name,
      addField: (fieldDef) => fields.push(this.addOutputField(fieldDef)),
      addInterfaces: (interfaceDefs) => interfaces.push(...interfaceDefs),
      addModification: (modification) => (modifications[modification.field] = modification),
      addDynamicOutputMembers: (block, wrapping) => this.addDynamicOutputMembers(block, 'build', wrapping),
      warn: consoleWarn,
    })
    config.definition(definitionBlock)
    this.onObjectDefinitionFns.forEach((fn) => {
      fn(definitionBlock, config)
    })
    const extensions = this.typeExtendMap[config.name]
    if (extensions) {
      extensions.forEach((extension) => {
        extension.definition(definitionBlock)
      })
    }
    this.typeExtendMap[config.name] = null
    if (config.sourceType) {
      this.rootTypings[config.name] = config.sourceType
    }
    const objectTypeConfig: NexusGraphQLObjectTypeConfig = {
      name: config.name,
      interfaces: () => this.buildInterfaceList(interfaces),
      description: config.description,
      fields: () =>
        this.buildOutputFields(
          fields,
          objectTypeConfig,
          this.buildInterfaceFields(objectTypeConfig, interfaces, modifications)
        ),
      isTypeOf: (config as any).isTypeOf,
      extensions: {
        ...config.extensions,
        nexus: new NexusObjectTypeExtension(config),
      },
    }
    return this.finalize(new GraphQLObjectType(objectTypeConfig))
  }

  buildInterfaceType(config: NexusInterfaceTypeConfig<any>) {
    const { name, description } = config
    let resolveType: AbstractTypeResolver<string> | undefined = (config as any).resolveType

    const fields: NexusOutputFieldDef[] = []
    const interfaces: Implemented[] = []
    const modifications: Record<string, FieldModificationDef<any, any>> = {}
    const definitionBlock = new InterfaceDefinitionBlock({
      typeName: config.name,
      addField: (field) => fields.push(this.addOutputField(field)),
      addInterfaces: (interfaceDefs) => interfaces.push(...interfaceDefs),
      addModification: (modification) => (modifications[modification.field] = modification),
      addDynamicOutputMembers: (block, wrapping) => this.addDynamicOutputMembers(block, 'build', wrapping),
      warn: consoleWarn,
    })
    config.definition(definitionBlock)

    if (config.sourceType) {
      this.rootTypings[config.name] = config.sourceType
    }
    const interfaceTypeConfig: NexusGraphQLInterfaceTypeConfig = {
      name,
      interfaces: () => this.buildInterfaceList(interfaces),
      resolveType,
      description,
      fields: () =>
        this.buildOutputFields(
          fields,
          interfaceTypeConfig,
          this.buildInterfaceFields(interfaceTypeConfig, interfaces, modifications)
        ),
      extensions: {
        ...config.extensions,
        nexus: new NexusInterfaceTypeExtension(config),
      },
    }
    return this.finalize(new GraphQLInterfaceType(interfaceTypeConfig))
  }

  private addOutputField(field: NexusOutputFieldDef): NexusOutputFieldDef {
    this.onAddOutputFieldFns.forEach((fn) => {
      const result = fn(field)
      if (result) {
        field = result
      }
    })
    return field
  }

  private addInputField(field: NexusInputFieldDef): NexusInputFieldDef {
    this.onAddInputFieldFns.forEach((fn) => {
      const result = fn(field)
      if (result) {
        field = result
      }
    })
    return field
  }

  private buildEnumType(config: NexusEnumTypeConfig<any>) {
    const { members } = config
    const values: GraphQLEnumValueConfigMap = {}
    if (isArray(members)) {
      members.forEach((m) => {
        if (typeof m === 'string') {
          values[m] = { value: m }
        } else {
          values[m.name] = {
            value: typeof m.value === 'undefined' ? m.name : m.value,
            deprecationReason: m.deprecation,
            description: m.description,
            extensions: {
              ...m.extensions,
              nexus: m.extensions?.nexus ?? {},
            },
          }
        }
      })
    } else {
      Object.keys(members)
        // members can potentially be a TypeScript enum.
        // The compiled version of this enum will be the members object,
        // numeric enums members also get a reverse mapping from enum values to enum names.
        // In these cases we have to ensure we don't include these reverse mapping keys.
        // See: https://www.typescriptlang.org/docs/handbook/enums.html
        .filter((key) => isNaN(+key))
        .forEach((key) => {
          assertValidName(key)

          values[key] = {
            value: (members as Record<string, string | number | symbol>)[key],
          }
        })
    }
    if (!Object.keys(values).length) {
      throw new Error(`GraphQL Nexus: Enum ${config.name} must have at least one member`)
    }
    if (config.sourceType) {
      this.rootTypings[config.name] = config.sourceType
    }
    return this.finalize(
      new GraphQLEnumType({
        name: config.name,
        values: values,
        description: config.description,
        extensions: {
          ...config.extensions,
          nexus: config.extensions?.nexus ?? {},
        },
      })
    )
  }

  private buildUnionType(config: NexusUnionTypeConfig<any>) {
    let members: UnionMembers | undefined
    let resolveType: AbstractTypeResolver<string> | undefined = (config as any).resolveType

    config.definition(
      new UnionDefinitionBlock({
        typeName: config.name,
        addUnionMembers: (unionMembers) => (members = unionMembers),
      })
    )

    if (config.sourceType) {
      this.rootTypings[config.name] = config.sourceType
    }
    return this.finalize(
      new GraphQLUnionType({
        name: config.name,
        resolveType,
        description: config.description,
        types: () => this.buildUnionMembers(config.name, members),
        extensions: {
          ...config.extensions,
          nexus: config.extensions?.nexus ?? {},
        },
      })
    )
  }

  private buildScalarType(config: NexusScalarTypeConfig<string>): GraphQLScalarType {
    if (config.sourceType) {
      this.rootTypings[config.name] = config.sourceType
    }
    return this.finalize(
      new GraphQLScalarType({
        ...config,
        extensions: {
          ...config.extensions,
          nexus: config.extensions?.nexus ?? {},
        },
      })
    )
  }

  protected finalize<T extends GraphQLNamedType>(type: T): T {
    this.finalTypeMap[type.name] = type
    return type
  }

  protected missingType(typeName: string, fromObject: boolean = false): GraphQLNamedType {
    invariantGuard(typeName)
    if (this.onMissingTypeFns.length) {
      for (let i = 0; i < this.onMissingTypeFns.length; i++) {
        const fn = this.onMissingTypeFns[i]
        const replacementType = fn(typeName, this.builderLens)
        if (replacementType && replacementType.name) {
          this.addType(replacementType)
          return this.getOrBuildType(replacementType)
        }
      }
    }
    if (typeName === 'Query') {
      return new GraphQLObjectType({
        name: 'Query',
        fields: {
          ok: {
            type: GraphQLNonNull(GraphQLBoolean),
            resolve: () => true,
          },
        },
      })
    }

    if (!this.missingTypes[typeName]) {
      this.missingTypes[typeName] = { fromObject }
    }

    return UNKNOWN_TYPE_SCALAR
  }

  protected buildUnionMembers(unionName: string, members: UnionMembers | undefined) {
    const unionMembers: GraphQLObjectType[] = []
    /* istanbul ignore next */
    if (!members) {
      throw new Error(
        `Missing Union members for ${unionName}.` +
          `Make sure to call the t.members(...) method in the union blocks`
      )
    }
    members.forEach((member) => {
      unionMembers.push(this.getObjectType(member))
    })
    /* istanbul ignore next */
    if (!unionMembers.length) {
      throw new Error(`GraphQL Nexus: Union ${unionName} must have at least one member type`)
    }
    return unionMembers
  }

  protected buildInterfaceList(interfaces: (string | NexusInterfaceTypeDef<any>)[]) {
    const list: GraphQLInterfaceType[] = []
    interfaces.forEach((i) => {
      const type = this.getInterface(i)
      list.push(type, ...graphql15InterfaceType(type).getInterfaces())
    })
    return Array.from(new Set(list))
  }

  protected buildInterfaceFields(
    forTypeConfig: NexusGraphQLObjectTypeConfig | NexusGraphQLInterfaceTypeConfig,
    interfaces: (string | NexusInterfaceTypeDef<any>)[],
    modifications: Record<string, FieldModificationDef<any, any>>
  ) {
    const interfaceFieldsMap: GraphQLFieldConfigMap<any, any> = {}
    interfaces.forEach((i) => {
      const config = this.getInterface(i).toConfig()
      Object.keys(config.fields).forEach((field) => {
        const interfaceField = config.fields[field]
        interfaceFieldsMap[field] = interfaceField
        if (modifications[field]) {
          // TODO(tim): Refactor this whole mess
          const { type, field: _field, args, extensions, ...rest } = modifications[field]
          const extensionConfig: NexusOutputFieldConfig<any, any> = extensions?.nexus?.config ?? {}
          interfaceFieldsMap[field] = {
            ...interfaceFieldsMap[field],
            ...rest,
            extensions: {
              ...interfaceField.extensions,
              ...extensions,
              nexus:
                interfaceField.extensions?.nexus?.modify(extensionConfig) ??
                new NexusFieldExtension(extensionConfig),
            },
          }
          if (typeof type !== 'undefined') {
            let interfaceReplacement: GraphQLOutputType
            if (isNexusWrappingType(type)) {
              const { wrapping, namedType } = unwrapNexusDef(type)
              interfaceReplacement = rewrapAsGraphQLType(
                this.getOrBuildType(namedType as any),
                wrapping as NexusFinalWrapKind[]
              ) as GraphQLOutputType
            } else {
              const { wrapping } = unwrapGraphQLDef(config.fields[field].type)
              interfaceReplacement = rewrapAsGraphQLType(
                this.getOutputType(type),
                wrapping
              ) as GraphQLOutputType
            }
            interfaceFieldsMap[field].type = interfaceReplacement
          }
          if (typeof args !== 'undefined') {
            interfaceFieldsMap[field].args = {
              ...this.buildArgs(args, forTypeConfig, field),
              ...interfaceFieldsMap[field].args,
            }
          }
        }
      })
    })
    return interfaceFieldsMap
  }

  protected buildOutputFields(
    fields: NexusOutputFieldDef[],
    typeConfig: NexusGraphQLInterfaceTypeConfig | NexusGraphQLObjectTypeConfig,
    intoObject: GraphQLFieldConfigMap<any, any>
  ) {
    fields.forEach((field) => {
      intoObject[field.name] = this.buildOutputField(field, typeConfig)
    })
    return intoObject
  }

  protected buildInputObjectFields(
    fields: NexusInputFieldDef[],
    typeConfig: NexusGraphQLInputObjectTypeConfig
  ): GraphQLInputFieldConfigMap {
    const fieldMap: GraphQLInputFieldConfigMap = {}
    fields.forEach((field) => {
      fieldMap[field.name] = this.buildInputObjectField(field, typeConfig)
    })
    return fieldMap
  }

  protected getNonNullDefault(
    nonNullDefaultConfig: { nonNullDefaults?: NonNullConfig } | undefined,
    kind: 'input' | 'output'
  ): boolean {
    const { nonNullDefaults = {} } = nonNullDefaultConfig ?? {}

    return nonNullDefaults[kind] ?? this.config.nonNullDefaults[kind] ?? false
  }

  protected buildOutputField(
    fieldConfig: NexusOutputFieldDef,
    typeConfig: NexusGraphQLObjectTypeConfig | NexusGraphQLInterfaceTypeConfig
  ): GraphQLFieldConfig<any, any> {
    if (!fieldConfig.type) {
      /* istanbul ignore next */
      throw new Error(`Missing required "type" field for ${typeConfig.name}.${fieldConfig.name}`)
    }
    const fieldExtension = new NexusFieldExtension(fieldConfig)
    const nonNullDefault = this.getNonNullDefault(typeConfig.extensions?.nexus?.config, 'output')
    const { namedType, wrapping } = unwrapNexusDef(fieldConfig.type)
    const finalWrap = finalizeWrapping(nonNullDefault, wrapping, fieldConfig.wrapping)
    const builderFieldConfig: Omit<NexusGraphQLFieldConfig, 'resolve' | 'subscribe'> = {
      name: fieldConfig.name,
      type: rewrapAsGraphQLType(
        this.getOutputType(namedType as PossibleOutputType),
        finalWrap
      ) as GraphQLOutputType,
      args: this.buildArgs(fieldConfig.args || {}, typeConfig, fieldConfig.name),
      description: fieldConfig.description,
      deprecationReason: fieldConfig.deprecation,
      extensions: {
        ...fieldConfig.extensions,
        nexus: fieldExtension,
      },
    }
    return {
      resolve: this.makeFinalResolver(
        {
          builder: this.builderLens,
          fieldConfig: builderFieldConfig,
          parentTypeConfig: typeConfig as any, // TODO(tim): remove as any when we drop support for 14.x
          schemaConfig: this.config,
          schemaExtension: this.schemaExtension,
        },
        fieldConfig.resolve
      ),
      subscribe: fieldConfig.subscribe,
      ...builderFieldConfig,
    }
  }

  protected makeFinalResolver(info: CreateFieldResolverInfo, resolver?: GraphQLFieldResolver<any, any>) {
    const resolveFn = resolver || defaultFieldResolver
    if (this.onCreateResolverFns.length) {
      const toCompose = this.onCreateResolverFns.map((fn) => fn(info)).filter((f) => f) as MiddlewareFn[]
      if (toCompose.length) {
        return composeMiddlewareFns(toCompose, resolveFn)
      }
    }
    return resolveFn
  }

  protected buildInputObjectField(
    fieldConfig: NexusInputFieldDef,
    typeConfig: NexusGraphQLInputObjectTypeConfig
  ): GraphQLInputFieldConfig {
    const nonNullDefault = this.getNonNullDefault(typeConfig.extensions?.nexus?.config, 'input')
    const { namedType, wrapping } = unwrapNexusDef(fieldConfig.type)
    const finalWrap = finalizeWrapping(nonNullDefault, wrapping, fieldConfig.wrapping)
    return {
      type: rewrapAsGraphQLType(
        this.getInputType(namedType as PossibleInputType),
        finalWrap
      ) as GraphQLInputType,
      defaultValue: fieldConfig.default,
      description: fieldConfig.description,
      extensions: {
        ...fieldConfig.extensions,
        nexus: fieldConfig.extensions?.nexus ?? {},
      },
    }
  }

  protected buildArgs(
    args: ArgsRecord,
    typeConfig: NexusGraphQLObjectTypeConfig | NexusGraphQLInterfaceTypeConfig,
    fieldName: string
  ): GraphQLFieldConfigArgumentMap {
    const allArgs: GraphQLFieldConfigArgumentMap = {}
    Object.keys(args).forEach((argName) => {
      const nonNullDefault = this.getNonNullDefault(typeConfig.extensions?.nexus?.config, 'input')
      let finalArgDef: NexusFinalArgConfig = {
        ...normalizeArgWrapping(args[argName]).value,
        fieldName,
        argName,
        parentType: typeConfig.name,
        configFor: 'arg',
      }
      this.onAddArgFns.forEach((onArgDef) => {
        const result = onArgDef(finalArgDef)
        if (result != null) {
          finalArgDef = result
        }
      })
      const { namedType, wrapping } = unwrapNexusDef(finalArgDef.type)
      const finalWrap = finalizeWrapping(nonNullDefault, wrapping)
      allArgs[argName] = {
        type: rewrapAsGraphQLType(
          this.getInputType(namedType as PossibleInputType),
          finalWrap
        ) as GraphQLInputType,
        description: finalArgDef.description,
        defaultValue: finalArgDef.default,
        extensions: {
          ...finalArgDef.extensions,
          nexus: finalArgDef.extensions?.nexus ?? {},
        },
      }
    })
    return allArgs
  }

  protected getInterface(name: string | NexusInterfaceTypeDef<any>): GraphQLInterfaceType {
    const type = this.getOrBuildType(name)
    if (!isInterfaceType(type)) {
      /* istanbul ignore next */
      throw new Error(`Expected ${name} to be an interfaceType, saw ${type.constructor.name}(${type.name})`)
    }
    return type
  }

  protected getInputType(
    possibleInputType: PossibleInputType
  ): Exclude<GraphQLInputType, GraphQLNonNull<any> | GraphQLList<any>> {
    const nexusNamedType = getNexusNamedType(possibleInputType)
    const graphqlType = this.getOrBuildType(nexusNamedType)
    if (!isInputObjectType(graphqlType) && !isLeafType(graphqlType)) {
      /* istanbul ignore next */
      throw new Error(
        `Expected ${nexusNamedType} to be a possible input type, saw ${graphqlType.constructor.name}(${graphqlType.name})`
      )
    }
    return graphqlType
  }

  protected getOutputType(
    possibleOutputType: PossibleOutputType
  ): Exclude<GraphQLOutputType, GraphQLNonNull<any> | GraphQLList<any>> {
    const graphqlType = this.getOrBuildType(possibleOutputType)
    if (!isOutputType(graphqlType)) {
      /* istanbul ignore next */
      throw new Error(
        `Expected ${possibleOutputType} to be a valid output type, saw ${graphqlType.constructor.name}`
      )
    }
    return graphqlType
  }

  protected getObjectOrInterfaceType(
    name: string | NexusObjectTypeDef<string>
  ): GraphQLObjectType | GraphQLInterfaceType {
    if (isNexusNamedTypeDef(name)) {
      return this.getObjectOrInterfaceType(name.name)
    }
    const type = this.getOrBuildType(name)
    if (!isObjectType(type) && !isInterfaceType(type)) {
      /* istanbul ignore next */
      throw new Error(`Expected ${name} to be a objectType / interfaceType, saw ${type.constructor.name}`)
    }
    return type
  }

  protected getObjectType(name: string | NexusObjectTypeDef<string>): GraphQLObjectType {
    if (isNexusNamedTypeDef(name)) {
      return this.getObjectType(name.name)
    }
    const type = this.getOrBuildType(name)
    if (!isObjectType(type)) {
      /* istanbul ignore next */
      throw new Error(`Expected ${name} to be a objectType, saw ${type.constructor.name}`)
    }
    return type
  }

  protected getOrBuildType(
    type: string | AllNexusNamedTypeDefs | GraphQLNamedType,
    fromObject: boolean = false
  ): GraphQLNamedType {
    invariantGuard(type)

    if (isNamedType(type)) {
      return type
    }

    if (isNexusNamedTypeDef(type)) {
      return this.getOrBuildType(type.name, true)
    }

    if (SCALARS[type]) {
      return SCALARS[type]
    }
    if (this.finalTypeMap[type]) {
      return this.finalTypeMap[type]
    }
    if (this.buildingTypes.has(type)) {
      /* istanbul ignore next */
      throw new Error(
        `GraphQL Nexus: Circular dependency detected, while building types ${Array.from(this.buildingTypes)}`
      )
    }
    const pendingType = this.pendingTypeMap[type]

    if (isNexusNamedTypeDef(pendingType)) {
      this.buildingTypes.add(pendingType.name)
      if (isNexusObjectTypeDef(pendingType)) {
        return this.buildObjectType(pendingType.value)
      } else if (isNexusInterfaceTypeDef(pendingType)) {
        return this.buildInterfaceType(pendingType.value)
      } else if (isNexusEnumTypeDef(pendingType)) {
        return this.buildEnumType(pendingType.value)
      } else if (isNexusScalarTypeDef(pendingType)) {
        return this.buildScalarType(pendingType.value)
      } else if (isNexusInputObjectTypeDef(pendingType)) {
        return this.buildInputObjectType(pendingType.value)
      } else if (isNexusUnionTypeDef(pendingType)) {
        return this.buildUnionType(pendingType.value)
      } else {
        console.warn('Unknown kind of type def to build. It will be ignored. The type def was: %j', type)
      }
    }
    return this.missingType(type, fromObject)
  }

  protected walkInputType<T extends NexusShapedInput>(obj: T) {
    const definitionBlock = new InputDefinitionBlock({
      typeName: obj.name,
      addField: (f) => this.maybeTraverseInputFieldType(f),
      addDynamicInputFields: (block, wrapping) => this.addDynamicInputFields(block, wrapping),
      warn: () => {},
    })
    obj.definition(definitionBlock)
    return obj
  }

  addDynamicInputFields(block: InputDefinitionBlock<any>, wrapping?: NexusWrapKind[]) {
    eachObj(this.dynamicInputFields, (val, methodName) => {
      if (typeof val === 'string') {
        return this.addDynamicScalar(methodName, val, block)
      }
      // @ts-ignore
      block[methodName] = (...args: any[]) => {
        return val.value.factory({
          args,
          typeDef: block,
          builder: this.builderLens,
          typeName: block.typeName,
          wrapping,
        })
      }
    })
  }

  addDynamicOutputMembers(
    block: OutputDefinitionBlock<any>,
    stage: 'walk' | 'build',
    wrapping?: NexusWrapKind[]
  ) {
    eachObj(this.dynamicOutputFields, (val, methodName) => {
      if (typeof val === 'string') {
        return this.addDynamicScalar(methodName, val, block)
      }
      // @ts-ignore
      block[methodName] = (...args: any[]) => {
        return val.value.factory({
          args,
          typeDef: block,
          builder: this.builderLens,
          typeName: block.typeName,
          stage,
          wrapping,
        })
      }
    })
    eachObj(this.dynamicOutputProperties, (val, propertyName) => {
      Object.defineProperty(block, propertyName, {
        get() {
          return val.value.factory({
            typeDef: block,
            builder: this.builderLens,
            typeName: block.typeName,
            stage,
          })
        },
        enumerable: true,
      })
    })
  }

  addDynamicScalar(
    methodName: string,
    typeName: string,
    block: OutputDefinitionBlock<any> | InputDefinitionBlock<any>
  ) {
    // @ts-ignore
    block[methodName] = (fieldName: string, opts: any) => {
      let fieldConfig = {
        type: typeName,
      }

      /* istanbul ignore if */
      if (typeof opts === 'function') {
        throw new Error(messages.removedFunctionShorthand(block.typeName, fieldName))
      } else {
        fieldConfig = { ...fieldConfig, ...opts }
      }

      // @ts-ignore
      block.field(fieldName, fieldConfig)
    }
  }

  protected walkOutputType<T extends NexusShapedOutput>(obj: T) {
    const definitionBlock = new ObjectDefinitionBlock({
      typeName: obj.name,
      addInterfaces: (i) => {
        i.forEach((j) => {
          if (typeof j !== 'string') {
            this.addType(j)
          }
        })
      },
      addField: (f) => this.maybeTraverseOutputFieldType(f),
      addDynamicOutputMembers: (block, wrapping) => this.addDynamicOutputMembers(block, 'walk', wrapping),
      addModification: (o) => this.maybeTraverseModification(o),
      warn: () => {},
    })
    obj.definition(definitionBlock)
    return obj
  }

  protected walkInterfaceType(obj: NexusInterfaceTypeConfig<any>) {
    const definitionBlock = new InterfaceDefinitionBlock({
      typeName: obj.name,
      addModification: (o) => this.maybeTraverseModification(o),
      addInterfaces: (i) => {
        i.forEach((j) => {
          if (typeof j !== 'string') {
            this.addType(j)
          }
        })
      },
      addField: (f) => this.maybeTraverseOutputFieldType(f),
      addDynamicOutputMembers: (block, wrapping) => this.addDynamicOutputMembers(block, 'walk', wrapping),
      warn: () => {},
    })
    obj.definition(definitionBlock)
    return obj
  }

  protected maybeTraverseModification(mod: FieldModificationDef<any, any>) {
    const { type, args } = mod
    if (type) {
      const namedFieldType = getNexusNamedType(mod.type)
      if (typeof namedFieldType !== 'string') {
        this.addType(namedFieldType)
      }
    }
    if (args) {
      this.traverseArgs(args)
    }
  }

  protected maybeTraverseOutputFieldType(type: NexusOutputFieldDef) {
    const { args, type: fieldType } = type
    const namedFieldType = getNexusNamedType(fieldType)
    if (typeof namedFieldType !== 'string') {
      this.addType(namedFieldType)
    }
    if (args) {
      this.traverseArgs(args)
    }
  }

  private traverseArgs(args: Record<string, AllNexusArgsDefs>) {
    eachObj(args, (val) => {
      const namedArgType = getArgNamedType(val)
      if (typeof namedArgType !== 'string') {
        this.addType(namedArgType)
      }
    })
  }

  protected maybeTraverseInputFieldType(type: NexusInputFieldDef) {
    const { type: fieldType } = type
    const namedFieldType = getNexusNamedType(fieldType)
    if (typeof namedFieldType !== 'string') {
      this.addType(namedFieldType)
    }
  }

  protected walkNamedTypes(namedType: GraphQLNamedType) {
    if (isObjectType(namedType) || isInterfaceType(namedType)) {
      eachObj(namedType.getFields(), (val) => this.addNamedTypeOutputField(val))
    }
    if (isObjectType(namedType)) {
      namedType.getInterfaces().forEach((i) => this.addUnknownTypeInternal(i))
    }
    if (isInputObjectType(namedType)) {
      eachObj(namedType.getFields(), (val) => this.addUnknownTypeInternal(getNamedType(val.type)))
    }
    if (isUnionType(namedType)) {
      namedType.getTypes().forEach((type) => this.addUnknownTypeInternal(type))
    }
  }

  protected addUnknownTypeInternal(t: GraphQLNamedType) {
    if (!this.definedTypeMap[t.name]) {
      this.addType(t)
    }
  }

  protected addNamedTypeOutputField(obj: GraphQLField<any, any>) {
    this.addUnknownTypeInternal(getNamedType(obj.type))
    if (obj.args) {
      obj.args.forEach((val) => this.addType(getNamedType(val.type)))
    }
  }

  protected replaceNamedType(type: GraphQLType) {
    let wrappingTypes: any[] = []
    let finalType = type
    while (isWrappingType(finalType)) {
      wrappingTypes.unshift(finalType.constructor)
      finalType = finalType.ofType
    }
    if (this.finalTypeMap[finalType.name] === this.definedTypeMap[finalType.name]) {
      return type
    }
    return wrappingTypes.reduce((result, Wrapper) => {
      return new Wrapper(result)
    }, this.finalTypeMap[finalType.name])
  }
}

function extendError(name: string) {
  return new Error(`${name} was already defined and imported as a type, check the docs for extending types`)
}

export type DynamicFieldDefs = {
  dynamicInputFields: DynamicInputFields
  dynamicOutputFields: DynamicOutputFields
  dynamicOutputProperties: DynamicOutputProperties
}

export interface BuildTypes<TypeMapDefs extends Record<string, GraphQLNamedType>> {
  finalConfig: BuilderConfig
  typeMap: TypeMapDefs
  missingTypes: Record<string, MissingType>
  schemaExtension: NexusSchemaExtension
  onAfterBuildFns: SchemaBuilder['onAfterBuildFns']
}

/** Builds the schema, we may return more than just the schema from this one day. */
export function makeSchemaInternal(config: SchemaConfig) {
  const builder = new SchemaBuilder(config)
  builder.addTypes(config.types)
  const { finalConfig, typeMap, missingTypes, schemaExtension, onAfterBuildFns } = builder.getFinalTypeMap()
  const { Query, Mutation, Subscription } = typeMap

  /* istanbul ignore next */
  if (!isObjectType(Query)) {
    throw new Error(`Expected Query to be a objectType, saw ${Query.constructor.name}`)
  }
  /* istanbul ignore next */
  if (Mutation && !isObjectType(Mutation)) {
    throw new Error(`Expected Mutation to be a objectType, saw ${Mutation.constructor.name}`)
  }
  /* istanbul ignore next */
  if (Subscription && !isObjectType(Subscription)) {
    throw new Error(`Expected Subscription to be a objectType, saw ${Subscription.constructor.name}`)
  }

  const schema = new GraphQLSchema({
    query: Query,
    mutation: Mutation,
    subscription: Subscription,
    types: objValues(typeMap),
    extensions: {
      ...config.extensions,
      nexus: schemaExtension,
    },
  }) as NexusGraphQLSchema

  onAfterBuildFns.forEach((fn) => fn(schema))

  return { schema, missingTypes, finalConfig }
}

export function setConfigDefaults(config: BuilderConfigInput): BuilderConfig {
  const defaults: {
    features: BuilderConfig['features']
    nonNullDefaults: BuilderConfig['nonNullDefaults']
    plugins: BuilderConfig['plugins']
  } = {
    features: {
      abstractTypeRuntimeChecks: true,
      abstractTypeStrategies: {
        isTypeOf: false,
        resolveType: true,
        __typename: false,
      },
    },
    nonNullDefaults: {
      input: false,
      output: false,
    },
    plugins: [fieldAuthorizePlugin()],
  }

  if (!config.features) {
    config.features = defaults.features
  } else {
    // abstractTypeStrategies

    if (!config.features.abstractTypeStrategies) {
      config.features.abstractTypeStrategies = defaults.features.abstractTypeStrategies
    } else {
      config.features.abstractTypeStrategies.__typename =
        config.features.abstractTypeStrategies.__typename ?? false
      config.features.abstractTypeStrategies.isTypeOf =
        config.features.abstractTypeStrategies.isTypeOf ?? false
      config.features.abstractTypeStrategies.resolveType =
        config.features.abstractTypeStrategies.resolveType ?? false
    }

    // abstractTypeRuntimeChecks
    if (config.features.abstractTypeStrategies.__typename === true) {
      // Discriminant Model Field strategy cannot be used with runtime checks because at runtime
      // we cannot know if a resolver for a field whose type is an abstract type includes __typename
      // in the returned model data.
      config.features.abstractTypeRuntimeChecks = false
    }
    if (config.features.abstractTypeRuntimeChecks === undefined) {
      config.features.abstractTypeRuntimeChecks = defaults.features.abstractTypeRuntimeChecks
    }
  }

  config.plugins = config.plugins ?? []
  config.nonNullDefaults = {
    ...defaults.nonNullDefaults,
    ...(config.nonNullDefaults ?? {}),
  }

  return config as BuilderConfig
}<|MERGE_RESOLUTION|>--- conflicted
+++ resolved
@@ -326,17 +326,9 @@
  * during lazy evaluation.
  */
 export class SchemaBuilder {
-<<<<<<< HEAD
-  /**
-   * All objects containing a TO_NEXUS symbol
-   */
+  /** All objects containing a TO_NEXUS symbol */
   private toNexusObjects = new Set()
-  /**
-   * Used to check for circular references.
-   */
-=======
   /** Used to check for circular references. */
->>>>>>> 10ea65f6
   protected buildingTypes = new Set()
   /** The "final type" map contains all types as they are built. */
   protected finalTypeMap: Record<string, GraphQLNamedType> = {}
