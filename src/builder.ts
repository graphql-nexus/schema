--- conflicted
+++ resolved
@@ -101,11 +101,8 @@
   NonNullConfig,
   WrappedResolver,
   RootTypings,
-<<<<<<< HEAD
   Omit,
-=======
   MissingType,
->>>>>>> 5c8eb7a4
 } from "./definitions/_types";
 import { TypegenAutoConfigOptions } from "./typegenAutoConfig";
 import { TypegenFormatFn } from "./typegenFormatPrettier";
@@ -117,11 +114,8 @@
   suggestionList,
   isObject,
   eachObj,
-<<<<<<< HEAD
   argsToConfig,
-=======
   isUnknownType,
->>>>>>> 5c8eb7a4
 } from "./utils";
 import {
   NexusExtendInputTypeDef,
@@ -340,15 +334,14 @@
   protected rootTypings: RootTypings = {};
 
   /**
-<<<<<<< HEAD
    * All of the plugins for our server
    */
   protected plugins: PluginDef[] = [];
-=======
+
+  /*
    * Array of missing types
    */
   protected missingTypes: Record<string, MissingType> = {};
->>>>>>> 5c8eb7a4
 
   /**
    * Whether we've called `getFinalTypeMap` or not
@@ -1257,13 +1250,13 @@
     block[methodName] = (fieldName: string, opts: any) => {
       let fieldConfig = {
         type: typeName,
-      }
-
-      if (typeof opts === 'function') {
+      };
+
+      if (typeof opts === "function") {
         // @ts-ignore
-        fieldConfig.resolve = opts
+        fieldConfig.resolve = opts;
       } else {
-        fieldConfig = { ...fieldConfig, ...opts}
+        fieldConfig = { ...fieldConfig, ...opts };
       }
 
       // @ts-ignore
@@ -1402,21 +1395,19 @@
  * from this one day.
  */
 export function makeSchemaInternal(
-<<<<<<< HEAD
   config: SchemaConfig
-): { schema: NexusSchema; builder: SchemaBuilder } {
+): {
+  schema: NexusSchema;
+  builder: SchemaBuilder;
+  missingTypes: Record<string, MissingType>;
+} {
   const builder = new SchemaBuilder(config);
-  const { typeMap, dynamicFields, rootTypings } = builder.getFinalTypeMap();
-=======
-  options: SchemaConfig,
-  schemaBuilder?: SchemaBuilder
-): { schema: NexusSchema; missingTypes: Record<string, MissingType> } {
-  const { typeMap, dynamicFields, rootTypings, missingTypes } = buildTypes(
-    options.types,
-    options,
-    schemaBuilder
-  );
->>>>>>> 5c8eb7a4
+  const {
+    typeMap,
+    dynamicFields,
+    rootTypings,
+    missingTypes,
+  } = builder.getFinalTypeMap();
   let { Query, Mutation, Subscription } = typeMap;
 
   if (!isObjectType(Query)) {
@@ -1452,11 +1443,7 @@
       dynamicFields,
     },
   };
-<<<<<<< HEAD
-  return { schema, builder };
-=======
-  return { schema, missingTypes };
->>>>>>> 5c8eb7a4
+  return { schema, builder, missingTypes };
 }
 
 /**
@@ -1466,13 +1453,8 @@
  * Requires at least one type be named "Query", which will be used as the
  * root query type.
  */
-<<<<<<< HEAD
 export function makeSchema(config: SchemaConfig): NexusSchema {
-  const { schema, builder } = makeSchemaInternal(config);
-=======
-export function makeSchema(options: SchemaConfig): GraphQLSchema {
-  const { schema, missingTypes } = makeSchemaInternal(options);
->>>>>>> 5c8eb7a4
+  const { schema, builder, missingTypes } = makeSchemaInternal(config);
 
   // Only in development envs do we want to worry about regenerating the
   // schema definition and/or generated types.
@@ -1516,12 +1498,11 @@
   return arg({ type: argVal });
 }
 
-<<<<<<< HEAD
 export type GetResolverConfig = Omit<
   PluginDefinitionInfo,
   "nexusSchemaConfig" | "mutableObj"
 > & { resolve: GraphQLFieldResolver<any, any> | undefined };
-=======
+
 function assertNoMissingTypes(
   schema: GraphQLSchema,
   missingTypes: Record<string, MissingType>
@@ -1555,5 +1536,4 @@
 
     throw new Error("\n" + errors);
   }
-}
->>>>>>> 5c8eb7a4
+}