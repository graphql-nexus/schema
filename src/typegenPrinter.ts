import {
  getNamedType,
  GraphQLAbstractType,
  GraphQLArgument,
  GraphQLField,
  GraphQLInputField,
  GraphQLInputType,
  GraphQLInterfaceType,
  GraphQLNamedType,
  GraphQLObjectType,
  GraphQLOutputType,
  GraphQLScalarType,
  GraphQLUnionType,
  isEnumType,
  isInputObjectType,
  isInterfaceType,
  isListType,
  isNonNullType,
  isObjectType,
  isScalarType,
  isSpecifiedScalarType,
  isUnionType,
} from 'graphql'
import { TypegenInfo } from './builder'
import { NexusGraphQLSchema } from './definitions/_types'
import { isNexusPrintedGenTyping, isNexusPrintedGenTypingImport } from './definitions/wrapping'
import { StringLike } from './plugin'
import {
  eachObj,
  getOwnPackage,
  GroupedTypes,
  groupTypes,
  isNodeModule,
  mapObj,
  mapValues,
  PrintedGenTypingImport,
<<<<<<< HEAD
  resolveImportPath,
=======
  relativePathTo,
>>>>>>> d8571213
} from './utils'

const SpecifiedScalars = {
  ID: 'string',
  String: 'string',
  Float: 'number',
  Int: 'number',
  Boolean: 'boolean',
}
type SpecifiedScalarNames = keyof typeof SpecifiedScalars

type TypeFieldMapping = Record<string, Record<string, [string, string]>>
type TypeMapping = Record<string, string>
type RootTypeMapping = Record<string, string | Record<string, [string, string]>>

interface TypegenInfoWithFile extends TypegenInfo {
  typegenFile: string
}

/**
 * We track and output a few main things:
 *
 * 1. "root" types, or the values that fill the first
 *    argument for a given object type
 *
 * 2. "arg" types, the values that are arguments to output fields.
 *
 * 3. "return" types, the values returned from the resolvers... usually
 *    just list/nullable variations on the "root" types for other types
 *
 * 4. The names of all types, grouped by type.
 *
 * - Non-scalar types will get a dedicated "Root" type associated with it
 */
export class TypegenPrinter {
  groupedTypes: GroupedTypes
  printImports: Record<string, Record<string, boolean | string>>
  hasDiscriminatedTypes: boolean

  constructor(protected schema: NexusGraphQLSchema, protected typegenInfo: TypegenInfoWithFile) {
    this.groupedTypes = groupTypes(schema)
    this.printImports = {}
    this.hasDiscriminatedTypes = false
  }

  print() {
    const body = [
      this.printInputTypeMap(),
      this.printEnumTypeMap(),
      this.printScalarTypeMap(),
      this.printObjectTypeMap(),
      this.printInterfaceTypeMap(),
      this.printUnionTypeMap(),
      this.printRootTypeDef(),
      this.printAllTypesMap(),
      this.printFieldTypesMap(),
      this.printFieldTypeNamesMap(),
      this.printArgTypeMap(),
      this.printAbstractTypeMembers(),
      this.printInheritedFieldMap(),
      this.printTypeNames('object', 'NexusGenObjectNames', 'NexusGenObjects'),
      this.printTypeNames('input', 'NexusGenInputNames', 'NexusGenInputs'),
      this.printTypeNames('enum', 'NexusGenEnumNames', 'NexusGenEnums'),
      this.printTypeNames('interface', 'NexusGenInterfaceNames', 'NexusGenInterfaces'),
      this.printTypeNames('scalar', 'NexusGenScalarNames', 'NexusGenScalars'),
      this.printTypeNames('union', 'NexusGenUnionNames', 'NexusGenUnions'),
      this.printIsTypeOfObjectTypeNames('NexusGenObjectsUsingAbstractStrategyIsTypeOf'),
      this.printResolveTypeAbstractTypes('NexusGenAbstractsUsingStrategyResolveType'),
      this.printFeaturesConfig('NexusGenFeaturesConfig'),
      this.printGenTypeMap(),
      this.printPlugins(),
    ].join('\n\n')
    return [this.printHeaders(), body].join('\n\n')
  }

  printHeaders() {
    const fieldDefs = [
      this.printDynamicInputFieldDefinitions(),
      this.printDynamicOutputFieldDefinitions(),
      this.printDynamicOutputPropertyDefinitions(),
    ]
    return [
      this.typegenInfo.headers.join('\n'),
      this.typegenInfo.imports.join('\n'),
      this.printDynamicImport(),
      ...fieldDefs,
      GLOBAL_DECLARATION,
    ].join('\n')
  }

  printGenTypeMap() {
    return [`export interface NexusGenTypes {`]
      .concat([
        `  context: ${this.printContext()};`,
        `  inputTypes: NexusGenInputs;`,
        `  rootTypes: NexusGenRootTypes;`,
        `  argTypes: NexusGenArgTypes;`,
        `  fieldTypes: NexusGenFieldTypes;`,
        `  fieldTypeNames: NexusGenFieldTypeNames;`,
        `  allTypes: NexusGenAllTypes;`,
        `  inheritedFields: NexusGenInheritedFields;`,
        `  objectNames: NexusGenObjectNames;`,
        `  inputNames: NexusGenInputNames;`,
        `  enumNames: NexusGenEnumNames;`,
        `  interfaceNames: NexusGenInterfaceNames;`,
        `  scalarNames: NexusGenScalarNames;`,
        `  unionNames: NexusGenUnionNames;`,
        `  allInputTypes: NexusGenTypes['inputNames'] | NexusGenTypes['enumNames'] | NexusGenTypes['scalarNames'];`,
        `  allOutputTypes: NexusGenTypes['objectNames'] | NexusGenTypes['enumNames'] | NexusGenTypes['unionNames'] | NexusGenTypes['interfaceNames'] | NexusGenTypes['scalarNames'];`,
        `  allNamedTypes: NexusGenTypes['allInputTypes'] | NexusGenTypes['allOutputTypes']`,
        `  abstractTypes: NexusGenTypes['interfaceNames'] | NexusGenTypes['unionNames'];`,
        `  abstractTypeMembers: NexusGenAbstractTypeMembers;`,
        `  objectsUsingAbstractStrategyIsTypeOf: NexusGenObjectsUsingAbstractStrategyIsTypeOf;`,
        `  abstractsUsingStrategyResolveType: NexusGenAbstractsUsingStrategyResolveType;`,
        `  features: NexusGenFeaturesConfig;`,
      ])
      .concat('}')
      .join('\n')
  }

  printDynamicImport() {
    const {
      rootTypings,
      dynamicFields: { dynamicInputFields, dynamicOutputFields },
    } = this.schema.extensions.nexus.config
    const { contextTypeImport } = this.typegenInfo
    const imports: string[] = []
    const importMap: Record<string, Set<string>> = {}
    const outputPath = this.typegenInfo.typegenFile
    const nexusSchemaImportId = this.typegenInfo.nexusSchemaImportId ?? getOwnPackage().name

    if (!this.printImports[nexusSchemaImportId]) {
      if (
        [dynamicInputFields, dynamicOutputFields].some((o) => Object.keys(o).length > 0) ||
        this.hasDiscriminatedTypes === true
      ) {
        this.printImports[nexusSchemaImportId] = {
          core: true,
        }
      }
    }

    if (contextTypeImport) {
      const importPath = resolveImportPath(contextTypeImport, 'context', outputPath)
      importMap[importPath] = importMap[importPath] || new Set()
      importMap[importPath].add(
        contextTypeImport.alias
          ? `${contextTypeImport.name} as ${contextTypeImport.alias}`
          : contextTypeImport.name
      )
    }

    eachObj(rootTypings, (rootType, typeName) => {
      if (typeof rootType !== 'string') {
<<<<<<< HEAD
        const importPath = resolveImportPath(rootType, typeName, outputPath)
=======
        const rootTypePath = rootType.path

        if (
          typeof rootTypePath !== 'string' ||
          (!path.isAbsolute(rootTypePath) && !isNodeModule(rootTypePath))
        ) {
          throw new Error(
            `Expected an absolute path for the root typing path of the type ${typeName}, saw ${rootTypePath}`
          )
        }

        if (path.isAbsolute(rootTypePath)) {
          if (!fs.existsSync(rootTypePath)) {
            throw new Error(`Root typing path ${rootTypePath} for the type ${typeName} does not exist`)
          }
        } else {
          try {
            require.resolve(rootTypePath)
          } catch (e) {
            throw new Error(`Module ${rootTypePath} for the type ${typeName} does not exist`)
          }
        }

        const importPath = path.isAbsolute(rootTypePath)
          ? relativePathTo(rootTypePath, outputPath)
              .replace(/(\.d)?\.ts/, '')
              .replace(/\\+/g, '/')
          : rootTypePath

>>>>>>> d8571213
        importMap[importPath] = importMap[importPath] || new Set()
        importMap[importPath].add(rootType.alias ? `${rootType.name} as ${rootType.alias}` : rootType.name)
      }
    })
    eachObj(importMap, (val, key) => {
      imports.push(`import { ${Array.from(val).join(', ')} } from ${JSON.stringify(key)}`)
    })
    eachObj(this.printImports, (val, key) => {
      const { default: def, ...rest } = val
      const idents = []
      if (def) {
        idents.push(def)
      }
      let bindings: string[] = []
      eachObj(rest, (alias, binding) => {
        bindings.push(alias !== true ? `${binding} as ${alias}` : `${binding}`)
      })
      if (bindings.length) {
        idents.push(`{ ${bindings.join(', ')} }`)
      }
      imports.push(`import ${idents.join(', ')} from ${JSON.stringify(key)}`)
    })
    return imports.join('\n')
  }

  printDynamicInputFieldDefinitions() {
    const { dynamicInputFields } = this.schema.extensions.nexus.config.dynamicFields
    // If there is nothing custom... exit
    if (!Object.keys(dynamicInputFields).length) {
      return []
    }
    return [`declare global {`, `  interface NexusGenCustomInputMethods<TypeName extends string> {`]
      .concat(
        mapObj(dynamicInputFields, (val, key) => {
          if (typeof val === 'string') {
            return `    ${key}<FieldName extends string>(fieldName: FieldName, opts?: core.ScalarInputFieldConfig<core.GetGen3<"inputTypes", TypeName, FieldName>>): void // ${JSON.stringify(
              val
            )};`
          }
          return `    ${key}${val.value.typeDefinition || `(...args: any): void`}`
        })
      )
      .concat([`  }`, `}`])
      .join('\n')
  }

  printDynamicOutputFieldDefinitions() {
    const { dynamicOutputFields } = this.schema.extensions.nexus.config.dynamicFields
    // If there is nothing custom... exit
    if (!Object.keys(dynamicOutputFields).length) {
      return []
    }
    return [`declare global {`, `  interface NexusGenCustomOutputMethods<TypeName extends string> {`]
      .concat(
        mapObj(dynamicOutputFields, (val, key) => {
          if (typeof val === 'string') {
            return `    ${key}<FieldName extends string>(fieldName: FieldName, ...opts: core.ScalarOutSpread<TypeName, FieldName>): void // ${JSON.stringify(
              val
            )};`
          }
          return `    ${key}${val.value.typeDefinition || `(...args: any): void`}`
        })
      )
      .concat([`  }`, `}`])
      .join('\n')
  }

  printDynamicOutputPropertyDefinitions() {
    const { dynamicOutputProperties } = this.schema.extensions.nexus.config.dynamicFields
    // If there is nothing custom... exit
    if (!Object.keys(dynamicOutputProperties).length) {
      return []
    }
    return [`declare global {`, `  interface NexusGenCustomOutputProperties<TypeName extends string> {`]
      .concat(
        mapObj(dynamicOutputProperties, (val, key) => {
          return `    ${key}${val.value.typeDefinition || `: any`}`
        })
      )
      .concat([`  }`, `}`])
      .join('\n')
  }

  printInheritedFieldMap() {
    // TODO:
    return 'export interface NexusGenInheritedFields {}'
  }

  printContext() {
    return this.typegenInfo.contextType || '{}'
  }

  buildResolveSourceTypeMap() {
    const sourceMap: TypeMapping = {}
    const abstractTypes: (GraphQLInterfaceType | GraphQLUnionType)[] = []
    abstractTypes
      .concat(this.groupedTypes.union)
      .concat(this.groupedTypes.interface)
      .forEach((type) => {
        if (isInterfaceType(type)) {
          const possibleNames = this.schema.getPossibleTypes(type).map((t) => t.name)
          if (possibleNames.length > 0) {
            sourceMap[type.name] = possibleNames.map((val) => `NexusGenRootTypes['${val}']`).join(' | ')
          }
        } else {
          sourceMap[type.name] = type
            .getTypes()
            .map((t) => `NexusGenRootTypes['${t.name}']`)
            .join(' | ')
        }
      })
    return sourceMap
  }

  printAbstractTypeMembers() {
    return this.printTypeInterface('NexusGenAbstractTypeMembers', this.buildAbstractTypeMembers())
  }

  buildAbstractTypeMembers() {
    const sourceMap: TypeMapping = {}
    const abstractTypes: (GraphQLInterfaceType | GraphQLUnionType)[] = []
    abstractTypes
      .concat(this.groupedTypes.union)
      .concat(this.groupedTypes.interface)
      .forEach((type) => {
        if (isInterfaceType(type)) {
          const possibleNames = this.schema.getPossibleTypes(type).map((t) => t.name)
          if (possibleNames.length > 0) {
            sourceMap[type.name] = possibleNames.map((val) => JSON.stringify(val)).join(' | ')
          }
        } else {
          sourceMap[type.name] = type
            .getTypes()
            .map((t) => JSON.stringify(t.name))
            .join(' | ')
        }
      })
    return sourceMap
  }

  printTypeNames(name: keyof GroupedTypes, exportName: string, source: string) {
    const obj = this.groupedTypes[name] as GraphQLNamedType[]
    const typeDef = obj.length === 0 ? 'never' : `keyof ${source}`
    return `export type ${exportName} = ${typeDef};`
  }

  printIsTypeOfObjectTypeNames(exportName: string) {
    const objectTypes = this.groupedTypes.object.filter((o) => o.isTypeOf !== undefined)
    const typeDef =
      objectTypes.length === 0
        ? 'never'
        : objectTypes
            .map((o) => JSON.stringify(o.name))
            .sort()
            .join(' | ')
    return `export type ${exportName} = ${typeDef};`
  }

  printResolveTypeAbstractTypes(exportName: string) {
    const abstractTypes = [...this.groupedTypes.interface, ...this.groupedTypes.union].filter(
      (o) => o.resolveType !== undefined
    )
    const typeDef =
      abstractTypes.length === 0
        ? 'never'
        : abstractTypes

            .map((o) => JSON.stringify(o.name))
            .sort()
            .join(' | ')
    return `export type ${exportName} = ${typeDef};`
  }

  printFeaturesConfig(exportName: string) {
    const abstractTypes = this.schema.extensions.nexus.config.features?.abstractTypeStrategies ?? {}
    const unionProps = renderObject(mapValues(abstractTypes, (val) => val ?? false))

    return [`export type ${exportName} = {`]
      .concat(`  abstractTypeStrategies: ${unionProps}`)
      .concat('}')
      .join('\n')
  }

  buildEnumTypeMap() {
    const enumMap: TypeMapping = {}
    this.groupedTypes.enum.forEach((e) => {
      const backingType = this.resolveBackingType(e.name)
      if (backingType) {
        enumMap[e.name] = backingType
      } else {
        const values = e.getValues().map((val) => JSON.stringify(val.value))
        enumMap[e.name] = values.join(' | ')
      }
    })
    return enumMap
  }

  buildInputTypeMap() {
    const inputObjMap: TypeFieldMapping = {}
    this.groupedTypes.input.forEach((input) => {
      eachObj(input.getFields(), (field) => {
        inputObjMap[input.name] = inputObjMap[input.name] || {}
        inputObjMap[input.name][field.name] = this.normalizeArg(field)
      })
    })
    return inputObjMap
  }

  buildScalarTypeMap() {
    const scalarMap: TypeMapping = {}
    this.groupedTypes.scalar.forEach((e) => {
      if (isSpecifiedScalarType(e)) {
        scalarMap[e.name] = SpecifiedScalars[e.name as SpecifiedScalarNames]
        return
      }
      const backingType = this.resolveBackingType(e.name)
      if (backingType) {
        scalarMap[e.name] = backingType
      } else {
        scalarMap[e.name] = 'any'
      }
    })
    return scalarMap
  }

  printInputTypeMap() {
    return this.printTypeFieldInterface('NexusGenInputs', this.buildInputTypeMap(), 'input type')
  }

  printEnumTypeMap() {
    return this.printTypeInterface('NexusGenEnums', this.buildEnumTypeMap())
  }

  printScalarTypeMap() {
    return this.printTypeInterface('NexusGenScalars', this.buildScalarTypeMap())
  }

  shouldDiscriminateType(
    abstractType: GraphQLAbstractType,
    objectType: GraphQLObjectType
  ): 'required' | 'optional' | false {
    if (!this.schema.extensions.nexus.config.features?.abstractTypeStrategies?.__typename) {
      return false
    }

    if (abstractType.resolveType !== undefined) {
      return 'optional'
    }

    if (objectType.isTypeOf !== undefined) {
      return 'optional'
    }

    return 'required'
  }

  maybeDiscriminate(abstractType: GraphQLAbstractType, objectType: GraphQLObjectType) {
    const requiredOrOptional = this.shouldDiscriminateType(abstractType, objectType)

    if (requiredOrOptional === false) {
      return `NexusGenRootTypes['${objectType.name}']`
    }

    this.hasDiscriminatedTypes = true

    return `core.Discriminate<'${objectType.name}', '${requiredOrOptional}'>`
  }

  buildRootTypeMap(hasFields: Array<GraphQLInterfaceType | GraphQLObjectType | GraphQLUnionType>) {
    const rootTypeMap: RootTypeMapping = {}
    hasFields.forEach((type) => {
      const rootTyping = this.resolveBackingType(type.name)
      if (rootTyping) {
        rootTypeMap[type.name] = rootTyping
        return
      }
      if (isUnionType(type)) {
        rootTypeMap[type.name] = type
          .getTypes()
          .map((t) => this.maybeDiscriminate(type, t))
          .join(' | ')
      } else if (isInterfaceType(type)) {
        const possibleRoots = this.schema.getPossibleTypes(type).map((t) => this.maybeDiscriminate(type, t))
        if (possibleRoots.length > 0) {
          rootTypeMap[type.name] = possibleRoots.join(' | ')
        } else {
          rootTypeMap[type.name] = 'any'
        }
      } else if (type.name === 'Query' || type.name === 'Mutation') {
        rootTypeMap[type.name] = '{}'
      } else {
        eachObj(type.getFields(), (field) => {
          const obj = (rootTypeMap[type.name] = rootTypeMap[type.name] || {})
          if (!this.hasResolver(field, type)) {
            if (typeof obj !== 'string') {
              obj[field.name] = [
                this.argSeparator(field.type as GraphQLInputType, false),
                this.printOutputType(field.type),
              ]
            }
          }
        })
      }
    })
    return rootTypeMap
  }

  resolveBackingType(typeName: string): string | undefined {
    const rootTyping = this.schema.extensions.nexus.config.rootTypings[typeName]
    if (rootTyping) {
      return typeof rootTyping === 'string' ? rootTyping : rootTyping.name
    }
    return (this.typegenInfo.backingTypeMap as any)[typeName]
  }

  hasResolver(
    field: GraphQLField<any, any>,
    // Used in test mocking
    _type: GraphQLObjectType
  ) {
    if (field.extensions && field.extensions.nexus) {
      return field.extensions.nexus.hasDefinedResolver
    }
    return Boolean(field.resolve)
  }

  printObjectTypeMap() {
    return this.printRootTypeFieldInterface(
      'NexusGenObjects',
      this.buildRootTypeMap(this.groupedTypes.object)
    )
  }

  printInterfaceTypeMap() {
    return this.printRootTypeFieldInterface(
      'NexusGenInterfaces',
      this.buildRootTypeMap(this.groupedTypes.interface)
    )
  }

  printUnionTypeMap() {
    return this.printRootTypeFieldInterface('NexusGenUnions', this.buildRootTypeMap(this.groupedTypes.union))
  }

  printRootTypeDef() {
    const toJoin: string[] = []
    if (this.groupedTypes.interface.length) {
      toJoin.push('NexusGenInterfaces')
    }
    if (this.groupedTypes.object.length) {
      toJoin.push('NexusGenObjects')
    }
    if (this.groupedTypes.union.length) {
      toJoin.push('NexusGenUnions')
    }
    return `export type NexusGenRootTypes = ${toJoin.join(' & ')}`
  }

  printAllTypesMap() {
    const toJoin: string[] = ['NexusGenRootTypes']
    if (this.groupedTypes.scalar.length) {
      toJoin.push('NexusGenScalars')
    }
    if (this.groupedTypes.enum.length) {
      toJoin.push('NexusGenEnums')
    }
    return `export type NexusGenAllTypes = ${toJoin.join(' & ')}`
  }

  buildArgTypeMap() {
    const argTypeMap: Record<string, TypeFieldMapping> = {}
    const hasFields: (GraphQLInterfaceType | GraphQLObjectType)[] = []
    hasFields
      .concat(this.groupedTypes.object)
      .concat(this.groupedTypes.interface)
      .forEach((type) => {
        eachObj(type.getFields(), (field) => {
          if (field.args.length > 0) {
            argTypeMap[type.name] = argTypeMap[type.name] || {}
            argTypeMap[type.name][field.name] = field.args.reduce((obj, arg) => {
              obj[arg.name] = this.normalizeArg(arg)
              return obj
            }, {} as Record<string, [string, string]>)
          }
        })
      })
    return argTypeMap
  }

  printArgTypeMap() {
    return this.printArgTypeFieldInterface(this.buildArgTypeMap())
  }

  buildReturnTypeMap() {
    const returnTypeMap: TypeFieldMapping = {}
    const hasFields: (GraphQLInterfaceType | GraphQLObjectType)[] = []
    hasFields
      .concat(this.groupedTypes.object)
      .concat(this.groupedTypes.interface)
      .forEach((type) => {
        eachObj(type.getFields(), (field) => {
          returnTypeMap[type.name] = returnTypeMap[type.name] || {}
          returnTypeMap[type.name][field.name] = [':', this.printOutputType(field.type)]
        })
      })
    return returnTypeMap
  }

  buildReturnTypeNamesMap() {
    const returnTypeMap: TypeFieldMapping = {}
    const hasFields: (GraphQLInterfaceType | GraphQLObjectType)[] = []
    hasFields
      .concat(this.groupedTypes.object)
      .concat(this.groupedTypes.interface)
      .forEach((type) => {
        eachObj(type.getFields(), (field) => {
          returnTypeMap[type.name] = returnTypeMap[type.name] || {}
          returnTypeMap[type.name][field.name] = [':', `'${getNamedType(field.type).name}'`]
        })
      })
    return returnTypeMap
  }

  printOutputType(type: GraphQLOutputType) {
    const returnType = this.typeToArr(type)
    function combine(item: any[]): string {
      if (item.length === 1) {
        if (Array.isArray(item[0])) {
          const toPrint = combine(item[0])
          return toPrint.indexOf('null') === -1 ? `${toPrint}[]` : `Array<${toPrint}>`
        }
        return item[0]
      }
      if (Array.isArray(item[1])) {
        const toPrint = combine(item[1])
        return toPrint.indexOf('null') === -1 ? `${toPrint}[] | null` : `Array<${toPrint}> | null`
      }
      return `${item[1]} | null`
    }
    return `${combine(returnType)}; // ${type}`
  }

  typeToArr(type: GraphQLOutputType): any[] {
    const typing = []
    if (isNonNullType(type)) {
      type = type.ofType
    } else {
      typing.push(null)
    }
    if (isListType(type)) {
      typing.push(this.typeToArr(type.ofType))
    } else if (isScalarType(type)) {
      typing.push(this.printScalar(type))
    } else if (isEnumType(type)) {
      typing.push(`NexusGenEnums['${type.name}']`)
    } else if (isObjectType(type) || isInterfaceType(type) || isUnionType(type)) {
      typing.push(`NexusGenRootTypes['${type.name}']`)
    }
    return typing
  }

  printFieldTypesMap() {
    return this.printTypeFieldInterface('NexusGenFieldTypes', this.buildReturnTypeMap(), 'field return type')
  }

  printFieldTypeNamesMap() {
    return this.printTypeFieldInterface(
      'NexusGenFieldTypeNames',
      this.buildReturnTypeNamesMap(),
      'field return type name'
    )
  }

  normalizeArg(arg: GraphQLInputField | GraphQLArgument): [string, string] {
    return [this.argSeparator(arg.type, Boolean(arg.defaultValue)), this.argTypeRepresentation(arg.type)]
  }

  argSeparator(type: GraphQLInputType, hasDefaultValue: boolean) {
    if (hasDefaultValue || isNonNullType(type)) {
      return ':'
    }

    return '?:'
  }

  argTypeRepresentation(arg: GraphQLInputType): string {
    const argType = this.argTypeArr(arg)
    function combine(item: any[]): string {
      if (item.length === 1) {
        if (Array.isArray(item[0])) {
          const toPrint = combine(item[0])
          return toPrint.indexOf('null') === -1 ? `${toPrint}[]` : `Array<${toPrint}>`
        }
        return item[0]
      }
      if (Array.isArray(item[1])) {
        const toPrint = combine(item[1])
        return toPrint.indexOf('null') === -1 ? `${toPrint}[] | null` : `Array<${toPrint}> | null`
      }
      return `${item[1]} | null`
    }
    return `${combine(argType)}; // ${arg}`
  }

  argTypeArr(arg: GraphQLInputType): any[] {
    const typing = []
    if (isNonNullType(arg)) {
      arg = arg.ofType
    } else {
      typing.push(null)
    }
    if (isListType(arg)) {
      typing.push(this.argTypeArr(arg.ofType))
    } else if (isScalarType(arg)) {
      typing.push(this.printScalar(arg))
    } else if (isEnumType(arg)) {
      typing.push(`NexusGenEnums['${arg.name}']`)
    } else if (isInputObjectType(arg)) {
      typing.push(`NexusGenInputs['${arg.name}']`)
    }
    return typing
  }

  printTypeInterface(interfaceName: string, typeMapping: TypeMapping) {
    return [`export interface ${interfaceName} {`]
      .concat(mapObj(typeMapping, (val, key) => `  ${key}: ${val}`))
      .concat('}')
      .join('\n')
  }

  printRootTypeFieldInterface(interfaceName: string, typeMapping: RootTypeMapping) {
    return [`export interface ${interfaceName} {`]
      .concat(
        mapObj(typeMapping, (val, key) => {
          if (typeof val === 'string') {
            return `  ${key}: ${val};`
          }
          if (Object.keys(val).length === 0) {
            return `  ${key}: {};`
          }
          return this.printObj('  ', 'root type')(val, key)
        })
      )
      .concat('}')
      .join('\n')
  }

  printTypeFieldInterface(interfaceName: string, typeMapping: TypeFieldMapping, source: string) {
    return [`export interface ${interfaceName} {`]
      .concat(mapObj(typeMapping, this.printObj('  ', source)))
      .concat('}')
      .join('\n')
  }

  printArgTypeFieldInterface(typeMapping: Record<string, TypeFieldMapping>) {
    return [`export interface NexusGenArgTypes {`]
      .concat(
        mapObj(typeMapping, (val, key) => {
          return [`  ${key}: {`]
            .concat(mapObj(val, this.printObj('    ', 'args')))
            .concat('  }')
            .join('\n')
        })
      )
      .concat('}')
      .join('\n')
  }

  printObj = (space: string, source: string) => (val: Record<string, [string, string]>, key: string) => {
    return [`${space}${key}: { // ${source}`]
      .concat(
        mapObj(val, (v2, k2) => {
          return `${space}  ${k2}${v2[0]} ${v2[1]}`
        })
      )
      .concat(`${space}}`)
      .join('\n')
  }

  printScalar(type: GraphQLScalarType) {
    if (isSpecifiedScalarType(type)) {
      return SpecifiedScalars[type.name as SpecifiedScalarNames]
    }
    return `NexusGenScalars['${type.name}']`
  }

  printPlugins() {
    const pluginFieldExt: string[] = [
      `  interface NexusGenPluginFieldConfig<TypeName extends string, FieldName extends string> {`,
    ]
    const pluginSchemaExt: string[] = [`  interface NexusGenPluginSchemaConfig {`]
    const pluginTypeExt: string[] = [`  interface NexusGenPluginTypeConfig<TypeName extends string> {`]
    const printInlineDefs: string[] = []
    const plugins = this.schema.extensions.nexus.config.plugins || []
    plugins.forEach((plugin) => {
      if (plugin.config.fieldDefTypes) {
        pluginFieldExt.push(padLeft(this.printType(plugin.config.fieldDefTypes), '    '))
      }
      if (plugin.config.objectTypeDefTypes) {
        pluginTypeExt.push(padLeft(this.printType(plugin.config.objectTypeDefTypes), '    '))
      }
    })
    return [
      printInlineDefs.join('\n'),
      [
        'declare global {',
        [
          pluginTypeExt.concat('  }').join('\n'),
          pluginFieldExt.concat('  }').join('\n'),
          pluginSchemaExt.concat('  }').join('\n'),
        ].join('\n'),
        '}',
      ].join('\n'),
    ].join('\n')
  }

  printType(strLike: StringLike | StringLike[]): string {
    if (Array.isArray(strLike)) {
      return strLike.map((s) => this.printType(s)).join('\n')
    }
    if (isNexusPrintedGenTyping(strLike)) {
      strLike.imports.forEach((i) => {
        this.addImport(i)
      })
      return strLike.toString()
    }
    if (isNexusPrintedGenTypingImport(strLike)) {
      this.addImport(strLike)
      return ''
    }
    return strLike
  }

  addImport(i: PrintedGenTypingImport) {
    /* istanbul ignore if */
    if (!isNexusPrintedGenTypingImport(i)) {
      console.warn(`Expected printedGenTypingImport, saw ${i}`)
      return
    }
    this.printImports[i.config.module] = this.printImports[i.config.module] || {}
    if (i.config.default) {
      this.printImports[i.config.module].default = i.config.default
    }
    if (i.config.bindings) {
      i.config.bindings.forEach((binding) => {
        if (typeof binding === 'string') {
          this.printImports[i.config.module][binding] = true
        } else {
          this.printImports[i.config.module][binding[0]] = binding[1]
        }
      })
    }
  }
}

function padLeft(str: string, padding: string) {
  return str
    .split('\n')
    .map((s) => `${padding}${s}`)
    .join('\n')
}

const GLOBAL_DECLARATION = `
declare global {
  interface NexusGen extends NexusGenTypes {}
}`

function renderObject(object: Record<string, any>): string {
  return [
    '{',
    mapObj(object, (val, key) => {
      return `    ${key}: ${val}`
    }).join('\n'),
    '  }',
  ].join('\n')
}<|MERGE_RESOLUTION|>--- conflicted
+++ resolved
@@ -22,23 +22,18 @@
   isUnionType,
 } from 'graphql'
 import { TypegenInfo } from './builder'
+import { isNexusPrintedGenTyping, isNexusPrintedGenTypingImport } from './definitions/wrapping'
 import { NexusGraphQLSchema } from './definitions/_types'
-import { isNexusPrintedGenTyping, isNexusPrintedGenTypingImport } from './definitions/wrapping'
 import { StringLike } from './plugin'
 import {
   eachObj,
   getOwnPackage,
   GroupedTypes,
   groupTypes,
-  isNodeModule,
   mapObj,
   mapValues,
   PrintedGenTypingImport,
-<<<<<<< HEAD
   resolveImportPath,
-=======
-  relativePathTo,
->>>>>>> d8571213
 } from './utils'
 
 const SpecifiedScalars = {
@@ -193,39 +188,7 @@
 
     eachObj(rootTypings, (rootType, typeName) => {
       if (typeof rootType !== 'string') {
-<<<<<<< HEAD
         const importPath = resolveImportPath(rootType, typeName, outputPath)
-=======
-        const rootTypePath = rootType.path
-
-        if (
-          typeof rootTypePath !== 'string' ||
-          (!path.isAbsolute(rootTypePath) && !isNodeModule(rootTypePath))
-        ) {
-          throw new Error(
-            `Expected an absolute path for the root typing path of the type ${typeName}, saw ${rootTypePath}`
-          )
-        }
-
-        if (path.isAbsolute(rootTypePath)) {
-          if (!fs.existsSync(rootTypePath)) {
-            throw new Error(`Root typing path ${rootTypePath} for the type ${typeName} does not exist`)
-          }
-        } else {
-          try {
-            require.resolve(rootTypePath)
-          } catch (e) {
-            throw new Error(`Module ${rootTypePath} for the type ${typeName} does not exist`)
-          }
-        }
-
-        const importPath = path.isAbsolute(rootTypePath)
-          ? relativePathTo(rootTypePath, outputPath)
-              .replace(/(\.d)?\.ts/, '')
-              .replace(/\\+/g, '/')
-          : rootTypePath
-
->>>>>>> d8571213
         importMap[importPath] = importMap[importPath] || new Set()
         importMap[importPath].add(rootType.alias ? `${rootType.name} as ${rootType.alias}` : rootType.name)
       }
