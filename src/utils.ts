--- conflicted
+++ resolved
@@ -1,3 +1,4 @@
+import * as fs from 'fs'
 import {
   GraphQLEnumType,
   GraphQLInputObjectType,
@@ -23,19 +24,15 @@
   specifiedScalarTypes,
 } from 'graphql'
 import * as path from 'path'
-<<<<<<< HEAD
-import fs from 'fs'
-import { MissingType, NexusTypes, withNexusSymbol, TypingImport } from './definitions/_types'
-=======
+import { decorateType } from './definitions/decorateType'
 import {
   MissingType,
   NexusFeatures,
   NexusGraphQLSchema,
   NexusTypes,
+  TypingImport,
   withNexusSymbol,
 } from './definitions/_types'
->>>>>>> d8571213
-import { decorateType } from './definitions/decorateType'
 import { PluginConfig } from './plugin'
 
 export const isInterfaceField = (type: GraphQLObjectType, fieldName: string) => {
@@ -510,7 +507,6 @@
   return /^([A-z0-9@])/.test(path)
 }
 
-<<<<<<< HEAD
 export function resolveImportPath(rootType: TypingImport, typeName: string, outputPath: string) {
   const rootTypePath = rootType.path
 
@@ -537,7 +533,8 @@
         .replace(/\\+/g, '/')
 
   return importPath
-=======
+}
+
 /**
  * Assertion utility with nexus-aware feedback for users.
  */
@@ -567,5 +564,4 @@
   } else {
     console.error(error)
   }
->>>>>>> d8571213
 }